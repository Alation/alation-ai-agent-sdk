from typing import NamedTuple, Union, Any
from typing_extensions import TypedDict


class UserAccountAuthParams(NamedTuple):
    user_id: int
    refresh_token: str


class ServiceAccountAuthParams(NamedTuple):
    client_id: str
    client_secret: str


class BearerTokenAuthParams(NamedTuple):
    token: str


<<<<<<< HEAD
AuthParams = Union[
    UserAccountAuthParams, ServiceAccountAuthParams, BearerTokenAuthParams
=======
class SessionAuthParams(NamedTuple):
    session_cookie: str


AuthParams = Union[
    UserAccountAuthParams, ServiceAccountAuthParams, BearerTokenAuthParams, SessionAuthParams
>>>>>>> a14b4383
]


class CatalogAssetMetadataPayloadItem(TypedDict):
    oid: str
    otype: str  # Only 'glossary_v3' or 'glossary_term'
    field_id: int  # Only 3 (TEXT) or 4 (RICH_TEXT)
    value: Any  # Accept any type, validated by field_id -> type mapping<|MERGE_RESOLUTION|>--- conflicted
+++ resolved
@@ -16,17 +16,12 @@
     token: str
 
 
-<<<<<<< HEAD
-AuthParams = Union[
-    UserAccountAuthParams, ServiceAccountAuthParams, BearerTokenAuthParams
-=======
 class SessionAuthParams(NamedTuple):
     session_cookie: str
 
 
 AuthParams = Union[
     UserAccountAuthParams, ServiceAccountAuthParams, BearerTokenAuthParams, SessionAuthParams
->>>>>>> a14b4383
 ]
 
 
