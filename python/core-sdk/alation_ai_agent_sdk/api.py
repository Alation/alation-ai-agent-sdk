--- conflicted
+++ resolved
@@ -1,11 +1,7 @@
 import logging
 import urllib.parse
 import json
-<<<<<<< HEAD
-from typing import Any, Dict, List, NamedTuple, Optional, Union
-=======
-from typing import Dict, Any, Optional
->>>>>>> 501e7379
+from typing import Any, Dict, List, Optional
 from http import HTTPStatus
 from alation_ai_agent_sdk.lineage_filtering import filter_graph
 import requests
