import logging
import urllib.parse
import json
from typing import Any, Dict, List, NamedTuple, Optional, Union
from http import HTTPStatus
from alation_ai_agent_sdk.lineage_filtering import filter_graph
from alation_ai_agent_sdk.lineage_filtering import filter_graph
import requests
import requests.exceptions
from typing_extensions import TypedDict

from alation_ai_agent_sdk.lineage import (
    LineageBatchSizeType,
    LineageDesignTimeType,
    LineageGraphProcessingOptions,
    LineageGraphProcessingType,
    LineageKeyTypeType,
    LineageOTypeFilterType,
    LineagePagination,
    LineageRootNode,
    LineageAllowedSchemaIdsType,
    LineageTimestampType,
    LineageDirectionType,
)


AUTH_METHOD_USER_ACCOUNT = "user_account"
AUTH_METHOD_SERVICE_ACCOUNT = "service_account"

logger = logging.getLogger(__name__)


class AlationAPIError(Exception):
    """Raised when an Alation API call fails logically or at HTTP level."""

    def __init__(
        self,
        message: str,
        *,
        original_exception=None,
        status_code=None,
        response_body=None,
        reason=None,
        resolution_hint=None,
        help_links=None,
    ):
        super().__init__(message)
        self.original_exception = original_exception
        self.status_code = status_code
        self.response_body = response_body
        self.reason = reason
        self.resolution_hint = resolution_hint
        self.help_links = help_links or []

    def to_dict(self) -> dict:
        return {
            "message": str(self),
            "status_code": self.status_code,
            "reason": self.reason,
            "resolution_hint": self.resolution_hint,
            "is_retryable": self.status_code
            in [
                HTTPStatus.TOO_MANY_REQUESTS,
                HTTPStatus.INTERNAL_SERVER_ERROR,
            ],
            "response_body": self.response_body,
            "help_links": self.help_links,
        }


class AlationErrorClassifier:
    @staticmethod
    def classify_catalog_error(status_code: int, response_body: dict) -> Dict[str, Any]:
        reason = "Unexpected Error"
        resolution_hint = "An unknown error occurred."
        help_links = []

        if status_code == HTTPStatus.BAD_REQUEST:
            reason = "Bad Request"
            resolution_hint = (
                response_body.get("error")
                or response_body.get("message")
                or "Request was malformed. Check the query and signature structure."
            )
            help_links = [
                "https://github.com/Alation/alation-ai-agent-sdk/blob/main/guides/signature.md",
                "https://github.com/Alation/alation-ai-agent-sdk?tab=readme-ov-file#usage",
                "https://developer.alation.com/dev/docs/customize-the-aggregated-context-api-calls-with-a-signature",
            ]
        elif status_code == HTTPStatus.UNAUTHORIZED:
            reason = "Unauthorized"
            resolution_hint = "Token missing or invalid. Retry with a valid token."
            help_links = [
                "https://developer.alation.com/dev/v2024.1/docs/authentication-into-alation-apis",
                "https://developer.alation.com/dev/reference/refresh-access-token-overview",
            ]
        elif status_code == HTTPStatus.FORBIDDEN:
            reason = "Forbidden"
            resolution_hint = (
                "Token likely expired or lacks permissions. Ask the user to re-authenticate."
            )
            help_links = [
                "https://developer.alation.com/dev/v2024.1/docs/authentication-into-alation-apis",
                "https://developer.alation.com/dev/reference/refresh-access-token-overview",
            ]
        elif status_code == HTTPStatus.NOT_FOUND:
            reason = "Not Found"
            resolution_hint = (
                "The requested resource was not found or is not enabled, check feature flag"
            )
            help_links = [
                "https://developer.alation.com/dev/docs/guide-to-aggregated-context-api-beta"
            ]
        elif status_code == HTTPStatus.TOO_MANY_REQUESTS:
            reason = "Too Many Requests"
            resolution_hint = "Rate limit exceeded. Retry after some time."
            help_links = [
                "https://developer.alation.com/dev/docs/guide-to-aggregated-context-api-beta#rate-limiting"
            ]
        elif status_code == HTTPStatus.INTERNAL_SERVER_ERROR:
            reason = "Internal Server Error"
            resolution_hint = "Server error. Retry later or contact Alation support."
            help_links = [
                "https://developer.alation.com/dev/docs/guide-to-aggregated-context-api-beta"
            ]

        return {"reason": reason, "resolution_hint": resolution_hint, "help_links": help_links}

    @staticmethod
    def classify_token_error(status_code: int, response_body: dict) -> Dict[str, Any]:
        reason = "Unexpected Token Error"
        resolution_hint = "An unknown token-related error occurred."
        help_links = [
            "https://developer.alation.com/dev/v2024.1/docs/authentication-into-alation-apis",
            "https://developer.alation.com/dev/reference/refresh-access-token-overview",
        ]

        if status_code == HTTPStatus.BAD_REQUEST:
            reason = "Token Request Invalid"
            resolution_hint = response_body.get("error") or "Token request payload is malformed."
        elif status_code == HTTPStatus.UNAUTHORIZED:
            reason = "Token Unauthorized"
            resolution_hint = "[User ID,refresh token] or [client id, client secret] is invalid."
        elif status_code == HTTPStatus.FORBIDDEN:
            reason = "Token Forbidden"
            resolution_hint = "You do not have permission to generate a token."
        elif status_code == HTTPStatus.INTERNAL_SERVER_ERROR:
            reason = "Token Generation Failed"
            resolution_hint = "Alation server failed to process token request."

        return {"reason": reason, "resolution_hint": resolution_hint, "help_links": help_links}


class UserAccountAuthParams(NamedTuple):
    user_id: int
    refresh_token: str


class ServiceAccountAuthParams(NamedTuple):
    client_id: str
    client_secret: str


AuthParams = Union[UserAccountAuthParams, ServiceAccountAuthParams]


<<<<<<< HEAD
=======
class CatalogAssetMetadataPayloadItem(TypedDict):
    oid: str
    otype: str  # Only 'glossary_v3' or 'glossary_term'
    field_id: int  # Only 3 (TEXT) or 4 (RICH_TEXT)
    value: Any  # Accept any type, validated by field_id -> type mapping


class CatalogAssetMetadataPayloadBuilder:
    """
    Builder class for constructing and validating payloads for update_catalog_asset_metadata.
    Ensures all required fields are present and valid for each object in the payload.
    """

    REQUIRED_FIELDS = {"oid", "otype", "field_id", "value"}
    ALLOWED_OTYPES = {"glossary_v3", "glossary_term"}
    FIELD_ID_TYPE_MAP = {
        3: str,  # TEXT
        4: str,  # RICH_TEXT
    }

    @classmethod
    def validate(cls, obj: CatalogAssetMetadataPayloadItem) -> None:
        missing = cls.REQUIRED_FIELDS - obj.keys()
        if missing:
            raise ValueError(f"Missing required fields: {missing}")
        if obj["otype"] not in cls.ALLOWED_OTYPES:
            raise ValueError(f"Invalid otype: {obj['otype']}. Allowed: {cls.ALLOWED_OTYPES}")
        if obj["field_id"] not in cls.FIELD_ID_TYPE_MAP:
            raise ValueError(
                f"Invalid field_id: {obj['field_id']}. Allowed: {list(cls.FIELD_ID_TYPE_MAP.keys())}"
            )
        expected_type = cls.FIELD_ID_TYPE_MAP[obj["field_id"]]
        if not isinstance(obj["value"], expected_type):
            raise ValueError(
                f"field_id {obj['field_id']} requires a value of type {expected_type.__name__}"
            )

    @classmethod
    def build(
        cls, items: list[CatalogAssetMetadataPayloadItem]
    ) -> list[CatalogAssetMetadataPayloadItem]:
        if not isinstance(items, list):
            raise ValueError("Payload must be a list of objects")
        validated = []
        for i, obj in enumerate(items):
            try:
                cls.validate(obj)
            except Exception as e:
                raise ValueError(f"Validation failed for item {i}: {e}")
            validated.append(obj)
        return validated
>>>>>>> 99815797


class AlationAPI:
    """
    Client for interacting with the Alation API.
    This class manages authentication (via refresh token or service account)
    and provides methods to retrieve context-specific information from the Alation catalog.

    Attributes:
        base_url (str): Base URL for the Alation instance
        auth_method (str): Authentication method ("user_account" or "service_account")
        auth_params (AuthParams): Parameters required for the chosen authentication method
    """

    def __init__(
        self,
        base_url: str,
        auth_method: str,
        auth_params: AuthParams,
    ):
        self.base_url = base_url.rstrip("/")
        self.access_token: Optional[str] = None
        self.auth_method = auth_method

        # Validate auth_method and auth_params
        if auth_method == AUTH_METHOD_USER_ACCOUNT:
            if not isinstance(auth_params, UserAccountAuthParams):
                raise ValueError(
                    "For 'user_account' authentication, provide a tuple with (user_id: int, refresh_token: str)."
                )
            self.user_id, self.refresh_token = auth_params

        elif auth_method == AUTH_METHOD_SERVICE_ACCOUNT:
            if not isinstance(auth_params, ServiceAccountAuthParams):
                raise ValueError(
                    "For 'service_account' authentication, provide a tuple with (client_id: str, client_secret: str)."
                )
            self.client_id, self.client_secret = auth_params

        else:
            raise ValueError("auth_method must be either 'user_account' or 'service_account'.")

        logger.debug(f"AlationAPI initialized with auth method: {self.auth_method}")

    def _handle_request_error(self, exception: requests.RequestException, context: str):
        """Utility function to handle request exceptions."""
        if isinstance(exception, requests.exceptions.Timeout):
            raise AlationAPIError(
                f"Request to {context} timed out after 60 seconds.",
                reason="Timeout Error",
                resolution_hint="Ensure the server is reachable and try again later.",
                help_links=["https://developer.alation.com/"],
            )

        status_code = getattr(exception.response, "status_code", HTTPStatus.INTERNAL_SERVER_ERROR)
        response_text = getattr(exception.response, "text", "No response received from server")
        parsed = {"error": response_text}
        meta = AlationErrorClassifier.classify_catalog_error(status_code, parsed)

        raise AlationAPIError(
            f"""HTTP error during {context}: {meta["reason"]}""",
            original_exception=exception,
            status_code=status_code,
            response_body=parsed,
            reason=meta["reason"],
            resolution_hint=meta["resolution_hint"],
            help_links=meta["help_links"],
        )

    def _generate_access_token_with_refresh_token(self):
        """
        Generate a new access token using User ID and Refresh Token.
        """

        url = f"{self.base_url}/integration/v1/createAPIAccessToken/"
        payload = {
            "user_id": self.user_id,
            "refresh_token": self.refresh_token,
        }
        logger.debug(f"Generating access token using refresh token for user_id: {self.user_id}")

        try:
            response = requests.post(url, json=payload, timeout=60)
            response.raise_for_status()
        except requests.RequestException as e:
            self._handle_request_error(e, "access token generation")

        try:
            data = response.json()
        except ValueError:
            raise AlationAPIError(
                "Invalid JSON in access token response",
                status_code=response.status_code,
                response_body=response.text,
                reason="Token Response Error",
                resolution_hint="Contact Alation support; server returned non-JSON body.",
                help_links=["https://developer.alation.com/"],
            )

        if data.get("status") == "failed" or "api_access_token" not in data:
            meta = AlationErrorClassifier.classify_token_error(response.status_code, data)
            raise AlationAPIError(
                f"Logical failure or missing token in access token response from {url}",
                status_code=response.status_code,
                response_body=str(data),
                reason=meta["reason"],
                resolution_hint=meta["resolution_hint"],
                help_links=meta["help_links"],
            )

        self.access_token = data["api_access_token"]
        logger.debug("Access token generated from refresh token")

    def _generate_jwt_token(self):
        """
        Generate a new JSON Web Token (JWT) using Client ID and Client Secret.
        Documentation: https://developer.alation.com/dev/reference/createtoken
        """
        url = f"{self.base_url}/oauth/v2/token/"
        payload = {
            "client_id": self.client_id,
            "client_secret": self.client_secret,
            "grant_type": "client_credentials",
        }
        headers = {
            "accept": "application/json",
            "content-type": "application/x-www-form-urlencoded",
        }
        logger.debug("Generating JWT token")
        try:
            response = requests.post(url, data=payload, headers=headers, timeout=60)
            response.raise_for_status()
        except requests.RequestException as e:
            self._handle_request_error(e, "JWT token generation")

        try:
            data = response.json()
        except ValueError:
            raise AlationAPIError(
                "Invalid JSON in JWT token response",
                status_code=response.status_code,
                response_body=response.text,
                reason="Token Response Error",
                resolution_hint="Contact Alation support; server returned non-JSON body.",
                help_links=["https://developer.alation.com/"],
            )

        if "access_token" not in data:
            meta = AlationErrorClassifier.classify_token_error(response.status_code, data)
            raise AlationAPIError(
                f"Access token missing in JWT API response from {url}",
                status_code=response.status_code,
                response_body=str(data),
                reason=meta.get("reason", "Malformed JWT Response"),
                resolution_hint=meta.get(
                    "resolution_hint", "Ensure client_id and client_secret are correct."
                ),
                help_links=meta["help_links"],
            )

        self.access_token = data["access_token"]
        logger.debug("JWT token generated from client ID and secret")

    def _generate_new_token(self):

        logger.info("Access token is invalid or expired. Attempting to generate a new one.")
        if self.auth_method == AUTH_METHOD_USER_ACCOUNT:
            self._generate_access_token_with_refresh_token()
        elif self.auth_method == AUTH_METHOD_SERVICE_ACCOUNT:
            self._generate_jwt_token()
        else:
            raise AlationAPIError(
                "Invalid authentication method configured.",
                reason="Internal SDK Error",
                resolution_hint="SDK improperly configured.",
            )

    def _is_access_token_valid(self) -> bool:
        """
        Check if the access token is valid by making a request to the validation endpoint.
        Returns True if valid, False if invalid or revoked.

        """

        url = f"{self.base_url}/integration/v1/validateAPIAccessToken/"
        payload = {"api_access_token": self.access_token, "user_id": self.user_id}
        headers = {"accept": "application/json", "content-type": "application/json"}

        try:
            response = requests.post(url, json=payload, headers=headers, timeout=60)
            response.raise_for_status()
        except requests.RequestException as e:
            status_code = getattr(e.response, "status_code", HTTPStatus.INTERNAL_SERVER_ERROR)

            if status_code is HTTPStatus.UNAUTHORIZED:
                return False

            response_text = getattr(e.response, "text", "No response received from server")
            parsed = {"error": response_text}
            meta = AlationErrorClassifier.classify_token_error(status_code, parsed)

            raise AlationAPIError(
                "Internal error during access token generation",
                original_exception=e,
                status_code=status_code,
                response_body=parsed,
                reason=meta["reason"],
                resolution_hint=meta["resolution_hint"],
                help_links=meta["help_links"],
            )

        return True

    def _is_jwt_token_valid(self) -> bool:
        """
        Payload when token is active: status: 200
            {
                "active": true,
                ...
            }
        Payload when token is inactive: status: 200
            {
                "active": false,
            }
        """

        url = f"{self.base_url}/oauth/v2/introspect/?verify_token=true"

        payload = {
            "token": self.access_token,
            "token_type_hint": "access_token",
            "client_id": self.client_id,
            "client_secret": self.client_secret,
        }
        headers = {
            "accept": "application/json",
            "content-type": "application/x-www-form-urlencoded",
        }

        try:
            response = requests.post(url, data=payload, headers=headers, timeout=60)
            response.raise_for_status()
            data = response.json()
            return data.get("active", False)
        except requests.RequestException as e:
            status_code = getattr(e.response, "status_code", HTTPStatus.INTERNAL_SERVER_ERROR)
            response_text = getattr(e.response, "text", "No response received from server")
            parsed = {"error": response_text}
            meta = AlationErrorClassifier.classify_token_error(status_code, parsed)

            raise AlationAPIError(
                "Error validating JWT token",
                original_exception=e,
                status_code=status_code,
                response_body=parsed,
                reason=meta["reason"],
                resolution_hint=meta["resolution_hint"],
                help_links=meta["help_links"],
            )
        except ValueError as e:
            raise AlationAPIError(
                "Invalid JSON in JWT token validation response",
                reason="Malformed Response",
                resolution_hint="The server returned a non-JSON response. Contact support if this persists.",
                help_links=["https://developer.alation.com/"],
                original_exception=e,
            )

    def _token_is_valid_on_server(self):
        try:
            if self.auth_method == AUTH_METHOD_USER_ACCOUNT:
                return self._is_access_token_valid()
            elif self.auth_method == AUTH_METHOD_SERVICE_ACCOUNT:
                return self._is_jwt_token_valid()
        except Exception as e:
            logger.error(f"Error validating token on server: {e}")
            return False

    def _with_valid_token(self):
        """
        Ensures a valid access token is available, generating one if needed.
        Check validity on server (other services can revoke and invalidate tokens)
        """
        try:
            if self.access_token and self._token_is_valid_on_server():
                logger.debug("Access token is valid on server")
                return
        except Exception as e:
            logger.error(f"Error checking token validity: {e}")

        self._generate_new_token()

    def get_context_from_catalog(self, query: str, signature: Optional[Dict[str, Any]] = None):
        """
        Retrieve contextual information from the Alation catalog based on a natural language query and signature.
        """
        if not query:
            raise ValueError("Query cannot be empty")

        self._with_valid_token()

        headers = {
            "Token": self.access_token,
            "Accept": "application/json",
        }

        params = {"question": query, "mode": "search"}
        if signature:
            params["signature"] = json.dumps(signature, separators=(",", ":"))

        encoded_params = urllib.parse.urlencode(params, quote_via=urllib.parse.quote)
        url = f"{self.base_url}/integration/v2/context/?{encoded_params}"

        try:
            response = requests.get(url, headers=headers, timeout=60)
            response.raise_for_status()

        except requests.RequestException as e:
            self._handle_request_error(e, "catalog search")

        try:
            return response.json()
        except ValueError:
            raise AlationAPIError(
                message="Invalid JSON in catalog response",
                status_code=response.status_code,
                response_body=response.text,
                reason="Malformed Response",
                resolution_hint="The server returned a non-JSON response. Contact support if this persists.",
                help_links=["https://developer.alation.com/"],
            )

    def get_bulk_objects_from_catalog(self, signature: Dict[str, Any]):
        """
        Retrieve bulk objects from the Alation catalog based on signature specifications.
        Uses the context API in bulk mode without requiring a natural language question.
        """
        if not signature:
            raise ValueError("Signature cannot be empty for bulk retrieval")

        self._with_valid_token()

        headers = {
            "Token": self.access_token,
            "Accept": "application/json",
        }

        params = {"mode": "bulk", "signature": json.dumps(signature, separators=(",", ":"))}

        encoded_params = urllib.parse.urlencode(params, quote_via=urllib.parse.quote)
        url = f"{self.base_url}/integration/v2/context/?{encoded_params}"

        try:
            response = requests.get(url, headers=headers, timeout=60)
            response.raise_for_status()

        except requests.RequestException as e:
            self._handle_request_error(e, "bulk catalog retrieval")

        try:
            return response.json()
        except ValueError:
            raise AlationAPIError(
                message="Invalid JSON in bulk catalog response",
                status_code=response.status_code,
                response_body=response.text,
                reason="Malformed Response",
                resolution_hint="The server returned a non-JSON response. Contact support if this persists.",
                help_links=["https://developer.alation.com/dev/reference/getaggregatedcontext"],
            )

    def _fetch_marketplace_id(self, headers: Dict[str, str]) -> str:
        """Fetch and return the marketplace ID."""
        marketplace_url = f"{self.base_url}/api/v1/setting/marketplace/"
        try:
            response = requests.get(marketplace_url, headers=headers, timeout=30)
            response.raise_for_status()
            marketplace_data = response.json()
            marketplace_id = marketplace_data.get("default_marketplace")
            if not marketplace_id:
                raise AlationAPIError(
                    message="Marketplace ID not found in response",
                    reason="Missing Marketplace ID",
                )
            return marketplace_id
        except requests.RequestException as e:
            self._handle_request_error(e, "fetching marketplace ID")

    def get_data_products(
        self, product_id: Optional[str] = None, query: Optional[str] = None
    ) -> dict:
        """
        Retrieve Alation Data Products by product id or free-text search.

        Args:
            product_id (str, optional): product id for direct lookup.
            query (str, optional): Free-text search query.

        Returns:
            dict: Contains 'instructions' (string) and 'results' (list of data product dicts).

        Raises:
            ValueError: If neither product_id nor query is provided.
            AlationAPIError: On network, API, or response errors.
        """
        self._with_valid_token()
        headers = {
            "Token": self.access_token,
            "Accept": "application/json",
        }

        if product_id:
            # Fetch data product by ID
            url = f"{self.base_url}/integration/data-products/v1/data-product/{product_id}/"
            try:
                response = requests.get(url, headers=headers, timeout=30)
                if response.status_code == HTTPStatus.NOT_FOUND:
                    return {
                        "instructions": "The product ID provided does not exist. Please verify the ID and try again.",
                        "results": [],
                    }
                response.raise_for_status()
                response_data = response.json()
                if isinstance(response_data, dict):
                    instructions = f"The following is the complete specification for data product '{product_id}'."
                    return {"instructions": instructions, "results": [response_data]}
                return {
                    "instructions": "No data products found for the given product ID.",
                    "results": [],
                }
            except requests.RequestException as e:
                self._handle_request_error(e, f"fetching data product by id: {product_id}")

        elif query:
            # Fetch marketplace ID if not cached
            if not hasattr(self, "marketplace_id"):
                self.marketplace_id = self._fetch_marketplace_id(headers)

            # Search data products by query
            url = f"{self.base_url}/integration/data-products/v1/search-internally/{self.marketplace_id}/"
            try:
                response = requests.post(
                    url, headers=headers, json={"user_query": query}, timeout=30
                )
                response.raise_for_status()
                response_data = response.json()
                if isinstance(response_data, list) and response_data:
                    instructions = (
                        f"Found {len(response_data)} data products matching your query. "
                        "The following contains summary information (name, id, description, url) for each product. "
                        "To get complete specifications, call this tool again with a specific product_id."
                    )
                    results = [
                        {
                            "id": product["product"]["product_id"],
                            "name": product["product"]["spec_json"]["product"]["en"]["name"],
                            "description": product["product"]["spec_json"]["product"]["en"][
                                "description"
                            ],
                            "url": f"{self.base_url}/app/marketplace/{self.marketplace_id}/data-product/{product['product']['product_id']}/",
                        }
                        for product in response_data
                    ]
                    return {"instructions": instructions, "results": results}
                return {
                    "instructions": "No data products found for the given query.",
                    "results": [],
                }
            except requests.RequestException as e:
                self._handle_request_error(e, f"searching data products with query: {query}")

        else:
            raise ValueError(
                "You must provide either a product_id or a query to search for data products."
            )

<<<<<<< HEAD
    def get_bulk_lineage(
        self,
        root_nodes: List[LineageRootNode],
        direction: LineageDirectionType,
        limit: int,
        batch_size: LineageBatchSizeType,
        processing_mode: LineageGraphProcessingType,
        show_temporal_objects: bool,
        design_time: LineageDesignTimeType,
        max_depth: int,
        allowed_schema_ids: LineageAllowedSchemaIdsType,
        allowed_otypes: LineageOTypeFilterType,
        time_from: LineageTimestampType,
        time_to: LineageTimestampType,
        key_type: LineageKeyTypeType,
        pagination: Optional[LineagePagination] = None,
    ) -> dict:
        """
        Fetch lineage information from Alation's catalog for a given object / root node.

        Args:
            root_node (LineageRootNode): The root node to start lineage from.
            direction (LineageDirectionType): The direction of lineage to fetch, either "upstream" or "downstream".
            limit (int, optional): The maximum number of nodes to return. Defaults to the maximum 1,000.
            batch_size (int, optional): The size of each batch for chunked processing. Defaults to 1,000.
            pagination (LineagePagination, optional): Pagination parameters only used with chunked processing.
            processing_mode (LineageGraphProcessingType, optional): The processing mode for lineage graph. Strongly recommended to use 'complete' for full lineage graphs.
            show_temporal_objects (bool, optional): Whether to include temporary objects in the lineage. Defaults to False.
            design_time (LineageDesignTimeType, optional): The design time option to filter lineage. Defaults to LineageDesignTimeOptions.EITHER_DESIGN_OR_RUN_TIME.
            max_depth (int, optional): The maximum depth to traverse in the lineage graph. Defaults to 10.
            allowed_schema_ids (LineageAllowedSchemaIdsType, optional): A list of allowed schema IDs to filter lineage nodes. Defaults to None.
            allowed_otypes (LineageOTypeFilterType, optional): A list of allowed object types to filter lineage nodes. Defaults to None.
            time_from (LineageTimestampType, optional): The start time for temporal lineage filtering. Defaults to None.
            time_to (LineageTimestampType, optional): The end time for temporal lineage filtering. Defaults to None.
        
        Returns:
            Dict[str, Dict[str, any]]]: A dictionary containing the lineage `graph` and `pagination` information.

        Raises:
            ValueError: When argument combinations are invalid, such as:
                pagination in complete processing mode,
                allowed_otypes in chunked processing mode
            AlationAPIError: On network, API, or response errors.
        """
        # Filter out any incompatible options
        if limit > 1000:
            raise ValueError("limit cannot exceed 1,000.")
        if allowed_otypes is not None:
            if processing_mode != LineageGraphProcessingOptions.COMPLETE:
                raise ValueError("allowed_otypes is only supported in 'complete' processing mode.")
            if len(allowed_otypes) == 0:
                raise ValueError("allowed_otypes cannot be empty list.")
        if pagination is not None and processing_mode == LineageGraphProcessingOptions.COMPLETE:
            raise ValueError("pagination is only supported in 'chunked' processing mode.")

        self._with_valid_token()

=======
    def update_catalog_asset_metadata(
        self, custom_field_values: list[CatalogAssetMetadataPayloadItem]
    ) -> dict:
        """
        Updates metadata for one or more Alation catalog assets via custom field values.
        Validates payload before sending to API.
        """
        validated_payload = CatalogAssetMetadataPayloadBuilder.build(custom_field_values)
        self._with_valid_token()
        headers = {
            "Token": self.access_token,
            "Accept": "application/json",
            "Content-Type": "application/json",
        }
        url = f"{self.base_url}/integration/v2/custom_field_value/async/"
        try:
            response = requests.put(url, headers=headers, json=validated_payload, timeout=60)
            response.raise_for_status()
            return response.json()
        except requests.RequestException as e:
            self._handle_request_error(e, "update_catalog_asset_metadata")

    def check_job_status(self, job_id: int) -> dict:
        """
        Check the status of a bulk metadata job in Alation by job ID.

        Args:
            job_id (int): The integer job identifier returned by a previous bulk operation.

        Returns:
            dict: The API response containing job status and details.
        """
        self._with_valid_token()
>>>>>>> 99815797
        headers = {
            "Token": self.access_token,
            "Accept": "application/json",
        }
<<<<<<< HEAD

        lineage_request_dict = {
            "key_type": key_type,
            "root_nodes": root_nodes,
            "direction": direction,
            "limit": limit,
            "filters": {
                "depth": max_depth,
                "time_filter": {
                    "from": time_from,
                    "to": time_to,
                },
                # WARNING: There is a discrepancy between the schema_filter parameter description vs its behavior in the MT service.
                # In the service it appears to exclude objects that are part of the schema filter rather than restricting objects to only
                # those schema ids.
                # TODO: consider removing the option and parameter temporarily.
                "schema_filter": allowed_schema_ids,
                "temp_filter": show_temporal_objects,
                "design_time": design_time,
            },
            "request_id": pagination.get("request_id", "") if pagination else "",
            "cursor": pagination.get("cursor", 0) if pagination else 0,
            "batch_size": limit if processing_mode == LineageGraphProcessingOptions.COMPLETE else pagination.get("batch_size", limit) if pagination else batch_size,
        }
        url = f"{self.base_url}/integration/v2/bulk_lineage/"
        try:
            response = requests.post(
                url, headers=headers, json=lineage_request_dict, timeout=60
            )
            response.raise_for_status()
            response_data = response.json()
            if "graph" in response_data and processing_mode == LineageGraphProcessingOptions.COMPLETE:
                if allowed_otypes is not None:
                    allowed_otypes_set = set(allowed_otypes)
                    response_data["graph"] = filter_graph(
                        response_data["graph"], allowed_otypes_set
                    )
            request_id = response_data.get("request_id", "")
            # Deliberately Pascal cased to match implementation. We'll change it to be consistent for anything
            # invoking the tool.
            pagination = response_data.get("Pagination", None)
            if pagination is not None:
                new_pagination = {
                    "request_id": request_id,
                    "cursor": pagination.get("cursor", 0),
                    "batch_size": pagination.get("batch_size", batch_size),
                    "has_more": pagination.get("has_more", False),
                }
                response_data["pagination"] = new_pagination
                del response_data["Pagination"]
                del response_data["request_id"]
            response_data["direction"] = direction
            return response_data
        except requests.RequestException as e:
            self._handle_request_error(e, f"getting lineage for: {json.dumps(lineage_request_dict)}")
=======
        params = {"id": job_id}
        url = f"{self.base_url}/api/v1/bulk_metadata/job/"
        try:
            response = requests.get(url, headers=headers, params=params, timeout=30)
            response.raise_for_status()
            return response.json()
        except requests.RequestException as e:
            self._handle_request_error(e, "check_job_status")
>>>>>>> 99815797
<|MERGE_RESOLUTION|>--- conflicted
+++ resolved
@@ -164,8 +164,6 @@
 AuthParams = Union[UserAccountAuthParams, ServiceAccountAuthParams]
 
 
-<<<<<<< HEAD
-=======
 class CatalogAssetMetadataPayloadItem(TypedDict):
     oid: str
     otype: str  # Only 'glossary_v3' or 'glossary_term'
@@ -217,7 +215,6 @@
                 raise ValueError(f"Validation failed for item {i}: {e}")
             validated.append(obj)
         return validated
->>>>>>> 99815797
 
 
 class AlationAPI:
@@ -694,7 +691,6 @@
                 "You must provide either a product_id or a query to search for data products."
             )
 
-<<<<<<< HEAD
     def get_bulk_lineage(
         self,
         root_nodes: List[LineageRootNode],
@@ -752,46 +748,10 @@
 
         self._with_valid_token()
 
-=======
-    def update_catalog_asset_metadata(
-        self, custom_field_values: list[CatalogAssetMetadataPayloadItem]
-    ) -> dict:
-        """
-        Updates metadata for one or more Alation catalog assets via custom field values.
-        Validates payload before sending to API.
-        """
-        validated_payload = CatalogAssetMetadataPayloadBuilder.build(custom_field_values)
-        self._with_valid_token()
         headers = {
             "Token": self.access_token,
             "Accept": "application/json",
-            "Content-Type": "application/json",
-        }
-        url = f"{self.base_url}/integration/v2/custom_field_value/async/"
-        try:
-            response = requests.put(url, headers=headers, json=validated_payload, timeout=60)
-            response.raise_for_status()
-            return response.json()
-        except requests.RequestException as e:
-            self._handle_request_error(e, "update_catalog_asset_metadata")
-
-    def check_job_status(self, job_id: int) -> dict:
-        """
-        Check the status of a bulk metadata job in Alation by job ID.
-
-        Args:
-            job_id (int): The integer job identifier returned by a previous bulk operation.
-
-        Returns:
-            dict: The API response containing job status and details.
-        """
-        self._with_valid_token()
->>>>>>> 99815797
-        headers = {
-            "Token": self.access_token,
-            "Accept": "application/json",
-        }
-<<<<<<< HEAD
+        }
 
         lineage_request_dict = {
             "key_type": key_type,
@@ -847,7 +807,45 @@
             return response_data
         except requests.RequestException as e:
             self._handle_request_error(e, f"getting lineage for: {json.dumps(lineage_request_dict)}")
-=======
+
+    def update_catalog_asset_metadata(
+        self, custom_field_values: list[CatalogAssetMetadataPayloadItem]
+    ) -> dict:
+        """
+        Updates metadata for one or more Alation catalog assets via custom field values.
+        Validates payload before sending to API.
+        """
+        validated_payload = CatalogAssetMetadataPayloadBuilder.build(custom_field_values)
+        self._with_valid_token()
+        headers = {
+            "Token": self.access_token,
+            "Accept": "application/json",
+            "Content-Type": "application/json",
+        }
+        url = f"{self.base_url}/integration/v2/custom_field_value/async/"
+        try:
+            response = requests.put(url, headers=headers, json=validated_payload, timeout=60)
+            response.raise_for_status()
+            return response.json()
+        except requests.RequestException as e:
+            self._handle_request_error(e, "update_catalog_asset_metadata")
+
+    def check_job_status(self, job_id: int) -> dict:
+        """
+        Check the status of a bulk metadata job in Alation by job ID.
+
+        Args:
+            job_id (int): The integer job identifier returned by a previous bulk operation.
+
+        Returns:
+            dict: The API response containing job status and details.
+        """
+        self._with_valid_token()
+
+        headers = {
+            "Token": self.access_token,
+            "Accept": "application/json",
+        }
         params = {"id": job_id}
         url = f"{self.base_url}/api/v1/bulk_metadata/job/"
         try:
@@ -855,5 +853,4 @@
             response.raise_for_status()
             return response.json()
         except requests.RequestException as e:
-            self._handle_request_error(e, "check_job_status")
->>>>>>> 99815797
+            self._handle_request_error(e, "check_job_status")