--- conflicted
+++ resolved
@@ -269,10 +269,6 @@
             )
 
         self.access_token = data["api_access_token"]
-<<<<<<< HEAD
-=======
-        logger.debug("Access token generated from refresh token")
->>>>>>> 13a5d9f7
 
     def _generate_jwt_token(self):
         """
