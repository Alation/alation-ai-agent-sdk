import logging
import urllib.parse
import json
import requests
import requests.exceptions
from typing import Any, Dict, List, Optional, Union
from http import HTTPStatus
from uuid import uuid4
from alation_ai_agent_sdk.lineage_filtering import filter_graph
from .types import (
    UserAccountAuthParams,
    ServiceAccountAuthParams,
    BearerTokenAuthParams,
    SessionAuthParams,
    AuthParams,
    CatalogAssetMetadataPayloadItem,
)
from .errors import AlationAPIError, AlationErrorClassifier

from alation_ai_agent_sdk.lineage import (
    LineageBatchSizeType,
    LineageDesignTimeType,
    LineageGraphProcessingOptions,
    LineageGraphProcessingType,
    LineageKeyTypeType,
    LineageOTypeFilterType,
    LineagePagination,
    LineageRootNode,
    LineageExcludedSchemaIdsType,
    LineageTimestampType,
    LineageDirectionType,
)


AUTH_METHOD_USER_ACCOUNT = "user_account"
AUTH_METHOD_SERVICE_ACCOUNT = "service_account"
AUTH_METHOD_BEARER_TOKEN = "bearer_token"
AUTH_METHOD_SESSION = "session"

logger = logging.getLogger(__name__)


class CatalogAssetMetadataPayloadBuilder:
    """
    Builder class for constructing and validating payloads for update_catalog_asset_metadata.
    Ensures all required fields are present and valid for each object in the payload.
    """

    REQUIRED_FIELDS = {"oid", "otype", "field_id", "value"}
    ALLOWED_OTYPES = {"glossary_v3", "glossary_term"}
    FIELD_ID_TYPE_MAP = {
        3: str,  # TEXT
        4: str,  # RICH_TEXT
    }

    @classmethod
    def validate(cls, obj: CatalogAssetMetadataPayloadItem) -> None:
        missing = cls.REQUIRED_FIELDS - obj.keys()
        if missing:
            raise ValueError(f"Missing required fields: {missing}")
        if obj["otype"] not in cls.ALLOWED_OTYPES:
            raise ValueError(f"Invalid otype: {obj['otype']}. Allowed: {cls.ALLOWED_OTYPES}")
        if obj["field_id"] not in cls.FIELD_ID_TYPE_MAP:
            raise ValueError(
                f"Invalid field_id: {obj['field_id']}. Allowed: {list(cls.FIELD_ID_TYPE_MAP.keys())}"
            )
        expected_type = cls.FIELD_ID_TYPE_MAP[obj["field_id"]]
        if not isinstance(obj["value"], expected_type):
            raise ValueError(
                f"field_id {obj['field_id']} requires a value of type {expected_type.__name__}"
            )

    @classmethod
    def build(
        cls, items: list[CatalogAssetMetadataPayloadItem]
    ) -> list[CatalogAssetMetadataPayloadItem]:
        if not isinstance(items, list):
            raise ValueError("Payload must be a list of objects")
        validated = []
        for i, obj in enumerate(items):
            try:
                cls.validate(obj)
            except Exception as e:
                raise ValueError(f"Validation failed for item {i}: {e}")
            validated.append(obj)
        return validated


class AlationAPI:
    """
    Client for interacting with the Alation API.
    This class manages authentication (via refresh token, service account, bearer token, or session cookie)
    and provides methods to retrieve context-specific information from the Alation catalog.

    Attributes:
        base_url (str): Base URL for the Alation instance
        auth_method (str): Authentication method ("user_account", "service_account", "bearer_token", or "session")
        auth_params (AuthParams): Parameters required for the chosen authentication method
    """

    def __init__(
        self,
        base_url: str,
        auth_method: str,
        auth_params: AuthParams,
        dist_version: Optional[str] = None,
        skip_instance_info: Optional[bool] = False,
    ):
        self.base_url = base_url.rstrip("/")
        self.access_token: Optional[str] = None
        self.auth_method = auth_method
        self.is_cloud = None
        self.alation_release_name = None
        self.alation_version_info = None
        self.dist_version = dist_version

        # Validate auth_method and auth_params
        if auth_method == AUTH_METHOD_USER_ACCOUNT:
            if not isinstance(auth_params, UserAccountAuthParams):
                raise ValueError(
                    "For 'user_account' authentication, provide a tuple with (user_id: int, refresh_token: str)."
                )
            self.user_id, self.refresh_token = auth_params

        elif auth_method == AUTH_METHOD_SERVICE_ACCOUNT:
            if not isinstance(auth_params, ServiceAccountAuthParams):
                raise ValueError(
                    "For 'service_account' authentication, provide a tuple with (client_id: str, client_secret: str)."
                )
            self.client_id, self.client_secret = auth_params
        elif auth_method == AUTH_METHOD_BEARER_TOKEN:
            if not isinstance(auth_params, BearerTokenAuthParams):
                raise ValueError(
                    "For 'bearer_token' authentication, provide a tuple with (token: str)."
                )
            self.access_token = auth_params.token
        elif auth_method == AUTH_METHOD_SESSION:
            if not isinstance(auth_params, SessionAuthParams):
                raise ValueError(
                    "For 'session' authentication, provide a tuple with (session_cookie: str)."
                )
            self.session_cookie = auth_params.session_cookie
        else:
            raise ValueError(
                "auth_method must be 'user_account', 'service_account', 'bearer_token', or 'session'."
            )

        logger.debug(f"AlationAPI initialized with auth method: {self.auth_method}")

        if not skip_instance_info:
            self._fetch_and_cache_instance_info()

    def _fetch_and_cache_instance_info(self):
        """
        Fetches instance info (license and version) after authentication and caches in memory.
        """
        self._with_valid_auth()
        headers = self._get_request_headers()
        try:
            # License info
            license_url = f"{self.base_url}/api/v1/license"
            license_resp = requests.get(license_url, headers=headers, timeout=10)
            license_resp.raise_for_status()
            license_data = license_resp.json()
            self.is_cloud = license_data.get("is_cloud", None)
            self.alation_license_info = license_data
        except Exception as e:
            logger.warning(f"Could not fetch license info: {e}")
            self.is_cloud = None
            self.alation_license_info = None
        try:
            # Version info
            version_url = f"{self.base_url}/full_version"
            version_resp = requests.get(version_url, timeout=10)
            version_resp.raise_for_status()
            version_data = version_resp.json()
            self.alation_release_name = version_data.get("ALATION_RELEASE_NAME", None)
            self.alation_version_info = version_data
        except Exception as e:
            logger.warning(f"Could not fetch version info: {e}")
            self.alation_release_name = None
            self.alation_version_info = None

    def _handle_request_error(self, exception: requests.RequestException, context: str):
        """Utility function to handle request exceptions."""

        alation_release_name = getattr(self, "alation_release_name", None)
        dist_version = getattr(self, "dist_version", None)

        if isinstance(exception, requests.exceptions.Timeout):
            raise AlationAPIError(
                f"Request to {context} timed out after 60 seconds.",
                reason="Timeout Error",
                resolution_hint="Ensure the server is reachable and try again later.",
                help_links=["https://developer.alation.com/"],
                alation_release_name=alation_release_name,
                dist_version=dist_version,
            )

        status_code = getattr(exception.response, "status_code", HTTPStatus.INTERNAL_SERVER_ERROR)
        response_text = getattr(exception.response, "text", "No response received from server")
        if exception.response is not None:
            try:
                parsed = exception.response.json()
            except (json.JSONDecodeError, ValueError):
                parsed = {"error": response_text}
        else:
            parsed = {"error": response_text}
        meta = AlationErrorClassifier.classify_catalog_error(status_code, parsed)
        raise AlationAPIError(
            f"HTTP error during {context}: {meta['reason']}",
            original_exception=exception,
            status_code=status_code,
            response_body=parsed,
            reason=meta["reason"],
            resolution_hint=meta["resolution_hint"],
            help_links=meta["help_links"],
            alation_release_name=alation_release_name,
            dist_version=dist_version,
            is_retryable=meta.get("is_retryable"),
        )

    def _format_successful_response(
        self, response: requests.Response
    ) -> Union[Dict[str, Any], str]:
        """
        Format a successful response from the Alation API.
        Returns:
            Union[Dict[str, Any], str]: The formatted response data with entitlement info injected
        """
        if not (200 <= response.status_code < 300):
            return response.json()

        data = response.json()

        # Check for entitlement headers and inject meta information if present
        if "X-Entitlement-Warning" in getattr(response, "headers", {}):
            # Only inject limit and usage information if warning is issued.
            entitlement_meta = {
                "X-Entitlement-Limit": response.headers.get("X-Entitlement-Limit"),
                "X-Entitlement-Usage": response.headers.get("X-Entitlement-Usage"),
                "X-Entitlement-Warning": response.headers["X-Entitlement-Warning"],
            }

            # Maintain backward compatibility by injecting meta into the existing response structure
            if isinstance(data, dict):
                # If response is a dict, add _meta field (underscore prefix to avoid conflicts)
                data["_meta"] = {"headers": entitlement_meta}
            elif isinstance(data, list):
                # If response is a list, wrap it to include meta information
                data = {"results": data, "_meta": {"headers": entitlement_meta}}

        return data

    def _generate_access_token_with_refresh_token(self):
        """
        Generate a new access token using User ID and Refresh Token.
        """

        url = f"{self.base_url}/integration/v1/createAPIAccessToken/"
        payload = {
            "user_id": self.user_id,
            "refresh_token": self.refresh_token,
        }
        logger.debug(f"Generating access token using refresh token for user_id: {self.user_id}")

        try:
            response = requests.post(url, json=payload, timeout=60)
            response.raise_for_status()
        except requests.RequestException as e:
            self._handle_request_error(e, "access token generation")

        try:
            data = response.json()
        except ValueError:
            raise AlationAPIError(
                "Invalid JSON in access token response",
                status_code=response.status_code,
                response_body=response.text,
                reason="Token Response Error",
                resolution_hint="Contact Alation support; server returned non-JSON body.",
                help_links=["https://developer.alation.com/"],
            )

        if data.get("status") == "failed" or "api_access_token" not in data:
            meta = AlationErrorClassifier.classify_token_error(response.status_code, data)
            raise AlationAPIError(
                f"Logical failure or missing token in access token response from {url}",
                status_code=response.status_code,
                response_body=str(data),
                reason=meta["reason"],
                resolution_hint=meta["resolution_hint"],
                help_links=meta["help_links"],
            )

        self.access_token = data["api_access_token"]
        logger.debug("Access token generated from refresh token")

    def _generate_jwt_token(self):
        """
        Generate a new JSON Web Token (JWT) using Client ID and Client Secret.
        Documentation: https://developer.alation.com/dev/reference/createtoken
        """
        url = f"{self.base_url}/oauth/v2/token/"
        payload = {
            "client_id": self.client_id,
            "client_secret": self.client_secret,
            "grant_type": "client_credentials",
        }
        headers = {
            "accept": "application/json",
            "content-type": "application/x-www-form-urlencoded",
        }
        logger.debug("Generating JWT token")
        try:
            response = requests.post(url, data=payload, headers=headers, timeout=60)
            response.raise_for_status()
        except requests.RequestException as e:
            self._handle_request_error(e, "JWT token generation")

        try:
            data = response.json()
        except ValueError:
            raise AlationAPIError(
                "Invalid JSON in JWT token response",
                status_code=response.status_code,
                response_body=response.text,
                reason="Token Response Error",
                resolution_hint="Contact Alation support; server returned non-JSON body.",
                help_links=["https://developer.alation.com/"],
            )

        if "access_token" not in data:
            meta = AlationErrorClassifier.classify_token_error(response.status_code, data)
            raise AlationAPIError(
                f"Access token missing in JWT API response from {url}",
                status_code=response.status_code,
                response_body=str(data),
                reason=meta.get("reason", "Malformed JWT Response"),
                resolution_hint=meta.get(
                    "resolution_hint", "Ensure client_id and client_secret are correct."
                ),
                help_links=meta["help_links"],
            )

        self.access_token = data["access_token"]
        logger.debug("JWT token generated from client ID and secret")

    def _generate_new_token(self):
<<<<<<< HEAD
        logger.info(
            "Access token is invalid or expired. Attempting to generate a new one."
        )
=======

        logger.info("Access token is invalid or expired. Attempting to generate a new one.")
>>>>>>> a14b4383
        if self.auth_method == AUTH_METHOD_USER_ACCOUNT:
            self._generate_access_token_with_refresh_token()
        elif self.auth_method == AUTH_METHOD_SERVICE_ACCOUNT:
            self._generate_jwt_token()
        else:
            raise AlationAPIError(
                "Invalid authentication method configured.",
                reason="Internal SDK Error",
                resolution_hint="SDK improperly configured.",
            )

    def _is_access_token_valid(self) -> bool:
        """
        Check if the access token is valid by making a request to the validation endpoint.
        Returns True if valid, False if invalid or revoked.

        """

        url = f"{self.base_url}/integration/v1/validateAPIAccessToken/"
        payload = {"api_access_token": self.access_token, "user_id": self.user_id}
        headers = {"accept": "application/json", "content-type": "application/json"}

        try:
            response = requests.post(url, json=payload, headers=headers, timeout=60)
            response.raise_for_status()
        except requests.RequestException as e:
            status_code = getattr(e.response, "status_code", HTTPStatus.INTERNAL_SERVER_ERROR)

            if status_code is HTTPStatus.UNAUTHORIZED:
                return False

            response_text = getattr(e.response, "text", "No response received from server")
            parsed = {"error": response_text}
            meta = AlationErrorClassifier.classify_token_error(status_code, parsed)

            raise AlationAPIError(
                "Internal error during access token generation",
                original_exception=e,
                status_code=status_code,
                response_body=parsed,
                reason=meta["reason"],
                resolution_hint=meta["resolution_hint"],
                help_links=meta["help_links"],
            )

        return True

    def _is_jwt_token_valid(self) -> bool:
        """
        Payload when token is active: status: 200
            {
                "active": true,
                ...
            }
        Payload when token is inactive: status: 200
            {
                "active": false,
            }
        """

        url = f"{self.base_url}/oauth/v2/introspect/?verify_token=true"

        payload = {
            "token": self.access_token,
            "token_type_hint": "access_token",
            "client_id": self.client_id,
            "client_secret": self.client_secret,
        }
        headers = {
            "accept": "application/json",
            "content-type": "application/x-www-form-urlencoded",
        }

        try:
            response = requests.post(url, data=payload, headers=headers, timeout=60)
            response.raise_for_status()
            data = response.json()
            return data.get("active", False)
        except requests.RequestException as e:
            status_code = getattr(e.response, "status_code", HTTPStatus.INTERNAL_SERVER_ERROR)
            response_text = getattr(e.response, "text", "No response received from server")
            parsed = {"error": response_text}
            meta = AlationErrorClassifier.classify_token_error(status_code, parsed)

            raise AlationAPIError(
                "Error validating JWT token",
                original_exception=e,
                status_code=status_code,
                response_body=parsed,
                reason=meta["reason"],
                resolution_hint=meta["resolution_hint"],
                help_links=meta["help_links"],
            )
        except ValueError as e:
            raise AlationAPIError(
                "Invalid JSON in JWT token validation response",
                reason="Malformed Response",
                resolution_hint="The server returned a non-JSON response. Contact support if this persists.",
                help_links=["https://developer.alation.com/"],
                original_exception=e,
            )

    def _token_is_valid_on_server(self):
        try:
            if self.auth_method == AUTH_METHOD_USER_ACCOUNT:
                return self._is_access_token_valid()
            elif self.auth_method == AUTH_METHOD_SERVICE_ACCOUNT:
                return self._is_jwt_token_valid()
        except Exception as e:
            logger.error(f"Error validating token on server: {e}")
            return False

    def _with_valid_auth(self):
        """
        Ensures authentication is ready for API calls.

        For token-based auth (user_account, service_account): validates and refreshes tokens as needed.
        For credential-based auth (bearer_token, session): assumes credentials are valid (validation happens at request time).
        """
        if self.auth_method in (AUTH_METHOD_BEARER_TOKEN, AUTH_METHOD_SESSION):
            # For bearer tokens and session cookies, we assume they are valid
            # Validation happens at the API request level
            return

        # For token-based authentication, check validity and refresh if needed
        try:
            if self.access_token and self._token_is_valid_on_server():
                logger.debug("Access token is valid on server")
                return
        except Exception as e:
            logger.error(f"Error checking token validity: {e}")

        self._generate_new_token()

    def _get_request_headers(self) -> Dict[str, str]:
        """
        Get the appropriate request headers including authentication based on the auth method.

        Returns:
            Dict[str, str]: Headers dictionary with authentication and content type information
        """
        headers = {"Accept": "application/json"}

        if self.auth_method == AUTH_METHOD_SESSION:
            headers["Cookie"] = self.session_cookie
        elif self.access_token:
            headers["Token"] = self.access_token

        return headers

    def get_context_from_catalog(self, query: str, signature: Optional[Dict[str, Any]] = None):
        """
        Retrieve contextual information from the Alation catalog based on a natural language query and signature.
        """
        if not query:
            raise ValueError("Query cannot be empty")

        self._with_valid_auth()

        headers = self._get_request_headers()

        params = {"question": query, "mode": "search"}
        if signature:
            params["signature"] = json.dumps(signature, separators=(",", ":"))

        encoded_params = urllib.parse.urlencode(params, quote_via=urllib.parse.quote)
        url = f"{self.base_url}/integration/v2/context/?{encoded_params}"

        try:
            response = requests.get(url, headers=headers, timeout=60)
            response.raise_for_status()

        except requests.RequestException as e:
            self._handle_request_error(e, "catalog search")

        try:
            return self._format_successful_response(response)
        except ValueError:
            raise AlationAPIError(
                message="Invalid JSON in catalog response",
                status_code=response.status_code,
                response_body=response.text,
                reason="Malformed Response",
                resolution_hint="The server returned a non-JSON response. Contact support if this persists.",
                help_links=["https://developer.alation.com/"],
            )

    def get_bulk_objects_from_catalog(self, signature: Dict[str, Any]):
        """
        Retrieve bulk objects from the Alation catalog based on signature specifications.
        Uses the context API in bulk mode without requiring a natural language question.
        """
        if not signature:
            raise ValueError("Signature cannot be empty for bulk retrieval")

        self._with_valid_auth()

        headers = self._get_request_headers()

        params = {
            "mode": "bulk",
            "signature": json.dumps(signature, separators=(",", ":")),
        }

        encoded_params = urllib.parse.urlencode(params, quote_via=urllib.parse.quote)
        url = f"{self.base_url}/integration/v2/context/?{encoded_params}"

        try:
            response = requests.get(url, headers=headers, timeout=60)
            response.raise_for_status()

        except requests.RequestException as e:
            self._handle_request_error(e, "bulk catalog retrieval")

        try:
            return self._format_successful_response(response)
        except ValueError:
            raise AlationAPIError(
                message="Invalid JSON in bulk catalog response",
                status_code=response.status_code,
                response_body=response.text,
                reason="Malformed Response",
                resolution_hint="The server returned a non-JSON response. Contact support if this persists.",
                help_links=["https://developer.alation.com/dev/reference/getaggregatedcontext"],
            )

    def _fetch_marketplace_id(self, headers: Dict[str, str]) -> str:
        """Fetch and return the marketplace ID."""
        marketplace_url = f"{self.base_url}/api/v1/setting/marketplace/"
        try:
            response = requests.get(marketplace_url, headers=headers, timeout=30)
            response.raise_for_status()
            marketplace_data = response.json()
            marketplace_id = marketplace_data.get("default_marketplace")
            if not marketplace_id:
                raise AlationAPIError(
                    message="Marketplace ID not found in response",
                    reason="Missing Marketplace ID",
                )
            return marketplace_id
        except requests.RequestException as e:
            self._handle_request_error(e, "fetching marketplace ID")

    def get_data_products(
        self, product_id: Optional[str] = None, query: Optional[str] = None
    ) -> dict:
        """
        Retrieve Alation Data Products by product id or free-text search.

        Args:
            product_id (str, optional): product id for direct lookup.
            query (str, optional): Free-text search query.

        Returns:
            dict: Contains 'instructions' (string) and 'results' (list of data product dicts).

        Raises:
            ValueError: If neither product_id nor query is provided.
            AlationAPIError: On network, API, or response errors.
        """
        self._with_valid_auth()
        headers = self._get_request_headers()

        if product_id:
            # Fetch data product by ID
            url = f"{self.base_url}/integration/data-products/v1/data-product/{product_id}/"
            try:
                response = requests.get(url, headers=headers, timeout=30)
                if response.status_code == HTTPStatus.NOT_FOUND:
                    return {
                        "instructions": "The product ID provided does not exist. Please verify the ID and try again.",
                        "results": [],
                    }
                response.raise_for_status()
                response_data = response.json()
                if isinstance(response_data, dict):
                    instructions = f"The following is the complete specification for data product '{product_id}'."
                    return {"instructions": instructions, "results": [response_data]}
                return {
                    "instructions": "No data products found for the given product ID.",
                    "results": [],
                }
            except requests.RequestException as e:
                self._handle_request_error(e, f"fetching data product by id: {product_id}")

        elif query:
            # Fetch marketplace ID if not cached
            if not hasattr(self, "marketplace_id"):
                self.marketplace_id = self._fetch_marketplace_id(headers)

            # Search data products by query
            url = f"{self.base_url}/integration/data-products/v1/search-internally/{self.marketplace_id}/"
            try:
                response = requests.post(
                    url, headers=headers, json={"user_query": query}, timeout=30
                )
                response.raise_for_status()
                response_data = response.json()
                if isinstance(response_data, list) and response_data:
                    instructions = (
                        f"Found {len(response_data)} data products matching your query. "
                        "The following contains summary information (name, id, description, url) for each product. "
                        "To get complete specifications, call this tool again with a specific product_id."
                    )
                    results = [
                        {
                            "id": product["product"]["product_id"],
                            "name": product["product"]["spec_json"]["product"]["en"]["name"],
                            "description": product["product"]["spec_json"]["product"]["en"][
                                "description"
                            ],
                            "url": f"{self.base_url}/app/marketplace/{self.marketplace_id}/data-product/{product['product']['product_id']}/",
                        }
                        for product in response_data
                    ]
                    return {"instructions": instructions, "results": results}
                return {
                    "instructions": "No data products found for the given query.",
                    "results": [],
                }
            except requests.RequestException as e:
                self._handle_request_error(e, f"searching data products with query: {query}")

        else:
            raise ValueError(
                "You must provide either a product_id or a query to search for data products."
            )

    def get_bulk_lineage(
        self,
        root_nodes: List[LineageRootNode],
        direction: LineageDirectionType,
        limit: int,
        batch_size: LineageBatchSizeType,
        processing_mode: LineageGraphProcessingType,
        show_temporal_objects: bool,
        design_time: LineageDesignTimeType,
        max_depth: int,
        excluded_schema_ids: LineageExcludedSchemaIdsType,
        allowed_otypes: LineageOTypeFilterType,
        time_from: LineageTimestampType,
        time_to: LineageTimestampType,
        key_type: LineageKeyTypeType,
        pagination: Optional[LineagePagination] = None,
    ) -> dict:
        """
        Fetch lineage information from Alation's catalog for a given object / root node.

        Args:
            root_nodes (List[LineageRootNode]): The root nodes to start lineage from.
            direction (LineageDirectionType): The direction of lineage to fetch, either "upstream" or "downstream".
            limit (int, optional): The maximum number of nodes to return. Defaults to the maximum 1,000.
            batch_size (int, optional): The size of each batch for chunked processing. Defaults to 1,000.
            pagination (LineagePagination, optional): Pagination parameters only used with chunked processing.
            processing_mode (LineageGraphProcessingType, optional): The processing mode for lineage graph. Strongly recommended to use 'complete' for full lineage graphs.
            show_temporal_objects (bool, optional): Whether to include temporary objects in the lineage. Defaults to False.
            design_time (LineageDesignTimeType, optional): The design time option to filter lineage. Defaults to LineageDesignTimeOptions.EITHER_DESIGN_OR_RUN_TIME.
            max_depth (int, optional): The maximum depth to traverse in the lineage graph. Defaults to 10.
            excluded_schema_ids (LineageExcludedSchemaIdsType, optional): A list of excluded schema IDs to filter lineage nodes. Defaults to None.
            allowed_otypes (LineageOTypeFilterType, optional): A list of allowed object types to filter lineage nodes. Defaults to None.
            time_from (LineageTimestampType, optional): The start time for temporal lineage filtering. Defaults to None.
            time_to (LineageTimestampType, optional): The end time for temporal lineage filtering. Defaults to None.

        Returns:
            Dict[str, Dict[str, any]]]: A dictionary containing the lineage `graph` and `pagination` information.

        Raises:
            ValueError: When argument combinations are invalid, such as:
                pagination in complete processing mode,
                allowed_otypes in chunked processing mode
            AlationAPIError: On network, API, or response errors.
        """
        # Filter out any incompatible options
        if limit > 1000:
            raise ValueError("limit cannot exceed 1,000.")
        if allowed_otypes is not None:
            if processing_mode != LineageGraphProcessingOptions.COMPLETE:
                raise ValueError("allowed_otypes is only supported in 'complete' processing mode.")
            if len(allowed_otypes) == 0:
                raise ValueError("allowed_otypes cannot be empty list.")
        if pagination is not None and processing_mode == LineageGraphProcessingOptions.COMPLETE:
            raise ValueError("pagination is only supported in 'chunked' processing mode.")

        self._with_valid_auth()

        headers = self._get_request_headers()

        lineage_request_dict = {
            "key_type": key_type,
            "root_nodes": root_nodes,
            "direction": direction,
            "limit": limit,
            "filters": {
                "depth": max_depth,
                "time_filter": {
                    "from": time_from,
                    "to": time_to,
                },
                "schema_filter": excluded_schema_ids,
                "design_time": design_time,
            },
            "request_id": pagination.get("request_id") if pagination else uuid4().hex,
            "cursor": pagination.get("cursor", 0) if pagination else 0,
            "batch_size": (
                limit
                if processing_mode == LineageGraphProcessingOptions.COMPLETE
                else pagination.get("batch_size", limit)
                if pagination
                else batch_size
            ),
        }
        if show_temporal_objects:
            lineage_request_dict["filters"]["temp_filter"] = show_temporal_objects
        url = f"{self.base_url}/integration/v2/bulk_lineage/"
        try:
            response = requests.post(url, headers=headers, json=lineage_request_dict, timeout=60)
            response.raise_for_status()
            response_data = response.json()
            if (
                "graph" in response_data
                and processing_mode == LineageGraphProcessingOptions.COMPLETE
            ):
                if allowed_otypes is not None:
                    allowed_otypes_set = set(allowed_otypes)
                    response_data["graph"] = filter_graph(
                        response_data["graph"], allowed_otypes_set
                    )
            request_id = response_data.get("request_id", "")
            # Deliberately Pascal cased to match implementation. We'll change it to be consistent for anything
            # invoking the tool.
            pagination = response_data.get("Pagination", None)
            if pagination is not None:
                new_pagination = {
                    "request_id": request_id,
                    "cursor": pagination.get("cursor", 0),
                    "batch_size": pagination.get("batch_size", batch_size),
                    "has_more": pagination.get("has_more", False),
                }
                response_data["pagination"] = new_pagination
                del response_data["Pagination"]
                del response_data["request_id"]
            response_data["direction"] = direction
            return response_data
        except requests.RequestException as e:
            self._handle_request_error(
                e, f"getting lineage for: {json.dumps(lineage_request_dict)}"
            )

    def update_catalog_asset_metadata(
        self, custom_field_values: list[CatalogAssetMetadataPayloadItem]
    ) -> dict:
        """
        Updates metadata for one or more Alation catalog assets via custom field values.
        Validates payload before sending to API.
        """
        validated_payload = CatalogAssetMetadataPayloadBuilder.build(custom_field_values)
        self._with_valid_auth()
        headers = self._get_request_headers()
        headers["Content-Type"] = "application/json"
        url = f"{self.base_url}/integration/v2/custom_field_value/async/"
        try:
            response = requests.put(url, headers=headers, json=validated_payload, timeout=60)
            response.raise_for_status()
            return response.json()
        except requests.RequestException as e:
            self._handle_request_error(e, "update_catalog_asset_metadata")

    def check_job_status(self, job_id: int) -> dict:
        """
        Check the status of a bulk metadata job in Alation by job ID.

        Args:
            job_id (int): The integer job identifier returned by a previous bulk operation.

        Returns:
            dict: The API response containing job status and details.
        """
        # Session auth is not supported for this endpoint (internal restriction)
        if self.auth_method == AUTH_METHOD_SESSION:
            raise AlationAPIError(
                "Session authentication is not supported for check_job_status",
                reason="Unsupported Authentication Method",
                resolution_hint="Use user_account, service_account, or bearer_token authentication instead",
                help_links=["https://developer.alation.com/"],
            )

        self._with_valid_auth()

        headers = self._get_request_headers()
        params = {"id": job_id}
        url = f"{self.base_url}/api/v1/bulk_metadata/job/"
        try:
            response = requests.get(url, headers=headers, params=params, timeout=30)
            response.raise_for_status()
            return response.json()
        except requests.RequestException as e:
            self._handle_request_error(e, "check_job_status")

    def check_sql_query_tables(
        self,
        table_ids: Optional[list] = None,
        sql_query: Optional[str] = None,
        db_uri: Optional[str] = None,
        ds_id: Optional[int] = None,
        bypassed_dq_sources: Optional[list] = None,
        default_schema_name: Optional[str] = None,
        output_format: Optional[str] = None,
        dq_score_threshold: Optional[int] = None,
    ) -> Union[Dict[str, Any], str]:
        """
        Check SQL query tables for data quality using the integration/v1/dq/check_sql_query_tables endpoint.
        Returns dict (JSON) or str (YAML Markdown) depending on output_format.
        """
        self._with_valid_auth()
        headers = self._get_request_headers()
        url = f"{self.base_url}/integration/v1/dq/check_sql_query_tables/"
        payload = {}
        if table_ids is not None:
            payload["table_ids"] = table_ids
        if sql_query is not None:
            payload["sql_query"] = sql_query
        if db_uri is not None:
            payload["db_uri"] = db_uri
        if ds_id is not None:
            payload["ds_id"] = ds_id

        if bypassed_dq_sources is not None:
            payload["bypassed_dq_sources"] = bypassed_dq_sources
        if default_schema_name is not None:
            payload["default_schema_name"] = default_schema_name
        if output_format is not None:
            payload["output_format"] = output_format
        if dq_score_threshold is not None:
            payload["dq_score_threshold"] = dq_score_threshold
        try:
            response = requests.post(url, headers=headers, json=payload, timeout=60)
            response.raise_for_status()
            if output_format and output_format.lower() == "yaml_markdown":
                return response.text
            return response.json()
        except requests.RequestException as e:
            self._handle_request_error(e, "check_sql_query_tables")
        except ValueError:
            raise AlationAPIError(
                message="Invalid JSON in data quality check response",
                status_code=None,
                response_body=None,
                reason="Malformed Response",
                resolution_hint="The server returned a non-JSON response. Contact support if this persists.",
                help_links=["https://developer.alation.com/"],
            )

    def get_custom_fields(self) -> List[Dict[str, Any]]:
        """
        Retrieve all custom field definitions from the Alation instance.

        Requires Catalog or Server admin permissions.

        Returns:
            List[Dict[str, Any]]: List of custom field objects

        Raises:
            AlationAPIError: On network, API, authentication, or authorization errors
        """
        self._with_valid_auth()

        headers = self._get_request_headers()

        url = f"{self.base_url}/integration/v2/custom_field/"

        try:
            response = requests.get(url, headers=headers, timeout=60)
            response.raise_for_status()
            return response.json()

        except requests.RequestException as e:
            self._handle_request_error(e, "custom fields retrieval")<|MERGE_RESOLUTION|>--- conflicted
+++ resolved
@@ -347,14 +347,9 @@
         logger.debug("JWT token generated from client ID and secret")
 
     def _generate_new_token(self):
-<<<<<<< HEAD
         logger.info(
             "Access token is invalid or expired. Attempting to generate a new one."
         )
-=======
-
-        logger.info("Access token is invalid or expired. Attempting to generate a new one.")
->>>>>>> a14b4383
         if self.auth_method == AUTH_METHOD_USER_ACCOUNT:
             self._generate_access_token_with_refresh_token()
         elif self.auth_method == AUTH_METHOD_SERVICE_ACCOUNT:
