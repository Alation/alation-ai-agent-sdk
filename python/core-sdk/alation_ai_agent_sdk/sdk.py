from typing import (
    Any,
    Dict,
    Optional,
    Union,
)
from .api import (
    AlationAPI,
    AuthParams,
    CatalogAssetMetadataPayloadItem,
)
from .tools import (
    AlationContextTool,
    AlationBulkRetrievalTool,
    AlationGetDataProductTool,
    AlationLineageTool,
    UpdateCatalogAssetMetadataTool,
    CheckJobStatusTool,
<<<<<<< HEAD
    CheckDataQualityTool,
=======
    GenerateDataProductTool,
>>>>>>> 003686b7
)
from .lineage import (
    LineageToolResponse,
    make_lineage_kwargs,
    LineageRootNode,
    LineageDirectionType,
    LineageDesignTimeType,
    LineageGraphProcessingType,
    LineageExcludedSchemaIdsType,
    LineageOTypeFilterType,
    LineageTimestampType,
    LineagePagination,
    LineageBatchSizeType,
)


class AlationTools:
    AGGREGATED_CONTEXT = "aggregated_context"
    BULK_RETRIEVAL = "bulk_retrieval"
    CHECK_JOB_STATUS = "check_job_status"
    DATA_PRODUCT = "data_product"
    DATA_QUALITY = "data_quality"
    LINEAGE = "lineage"
    UPDATE_METADATA = "update_metadata"
    GENERATE_DATA_PRODUCT = "generate_data_product"


class AlationAIAgentSDK:
    """
    SDK for interacting with Alation AI Agent capabilities.

    Can be initialized using one of two authentication methods:
    1. User Account Authentication:
       sdk = AlationAIAgentSDK(base_url="https://company.alationcloud.com", auth_method="user_account", auth_params=(123, "your_refresh_token"))
    2. Service Account Authentication:
       sdk = AlationAIAgentSDK(base_url="https://company.alationcloud.com", auth_method="service_account", auth_params=("your_client_id", "your_client_secret"))
    """

    def __init__(
        self,
        base_url: str,
        auth_method: str,
        auth_params: AuthParams,
        disabled_tools: Optional[set[str]] = None,
        enabled_beta_tools: Optional[set[str]] = None,
        dist_version: Optional[str] = None,
        skip_instance_info: Optional[bool] = False,
    ):
        if not base_url or not isinstance(base_url, str):
            raise ValueError("base_url must be a non-empty string.")

        if not auth_method or not isinstance(auth_method, str):
            raise ValueError("auth_method must be a non-empty string.")

        self.beta_tools = {AlationTools.LINEAGE}
        self.disabled_tools = disabled_tools or set()
        self.enabled_beta_tools = enabled_beta_tools or set()

        # Delegate validation of auth_params to AlationAPI
        self.api = AlationAPI(
            base_url=base_url,
            auth_method=auth_method,
            auth_params=auth_params,
            dist_version=dist_version,
            skip_instance_info=skip_instance_info,
        )
        self.context_tool = AlationContextTool(self.api)
        self.bulk_retrieval_tool = AlationBulkRetrievalTool(self.api)
        self.data_product_tool = AlationGetDataProductTool(self.api)
        self.update_catalog_asset_metadata_tool = UpdateCatalogAssetMetadataTool(self.api)
        self.check_job_status_tool = CheckJobStatusTool(self.api)
        self.generate_data_product_tool = GenerateDataProductTool(self.api)
        self.lineage_tool = AlationLineageTool(self.api)
        self.check_data_quality_tool = CheckDataQualityTool(self.api)

    def is_tool_enabled(self, tool_name: str) -> bool:
        if tool_name in self.disabled_tools:
            return False
        if tool_name not in self.beta_tools:
            return True
        if tool_name in self.enabled_beta_tools:
            return True
        return False

    def set_enabled_beta_tools(self, tools: set[str]):
        self.enabled_beta_tools = tools

    def set_disabled_tools(self, tools: set[str]):
        self.disabled_tools = tools

    def get_context(
        self, question: str, signature: Optional[Dict[str, Any]] = None
    ) -> Dict[str, Any]:
        """
        Fetch context from Alation's catalog for a given question and signature.

        Returns either:
        - JSON context result (dict)
        - Error object with keys: message, reason, resolution_hint, response_body
        """
        return self.context_tool.run(question, signature)

    def get_bulk_objects(self, signature: Dict[str, Any]) -> Dict[str, Any]:
        """
        Fetch bulk objects from Alation's catalog based on signature specifications.

        Args:
            signature (Dict[str, Any]): A signature defining object types, fields, and filters.

        Returns:
            Dict[str, Any]: Contains the catalog objects matching the signature criteria.

        Example signature:
            {
                "table": {
                    "fields_required": ["name", "title", "description", "url"],
                    "search_filters": {
                        "flags": ["Endorsement"]
                    },
                    "limit": 100
                }
            }
        """
        return self.bulk_retrieval_tool.run(signature)

    def get_data_products(
        self, product_id: Optional[str] = None, query: Optional[str] = None
    ) -> Dict[str, Any]:
        """
        Fetch data products from Alation's catalog for a given product_id or user query.

        Args:
            product_id (str, optional): A product id string for direct lookup.
            query (str, optional): A free-text search query (e.g., "customer churn") to find relevant data products.
            At least one must be provided.

        Returns:
            Dict[str, Any]: Contains 'instructions' (string) and 'results' (list of data product dicts).

        Raises:
            ValueError: If neither product_id nor query is provided.
            AlationAPIError: On network, API, or response errors.
        """
        return self.data_product_tool.run(product_id, query)

    def get_lineage(
        self,
        root_node: LineageRootNode,
        direction: LineageDirectionType,
        limit: Optional[int] = 1000,
        batch_size: Optional[LineageBatchSizeType] = 1000,
        pagination: Optional[LineagePagination] = None,
        processing_mode: Optional[LineageGraphProcessingType] = None,
        show_temporal_objects: Optional[bool] = False,
        design_time: Optional[LineageDesignTimeType] = None,
        max_depth: Optional[int] = 10,
        excluded_schema_ids: Optional[LineageExcludedSchemaIdsType] = None,
        allowed_otypes: Optional[LineageOTypeFilterType] = None,
        time_from: Optional[LineageTimestampType] = None,
        time_to: Optional[LineageTimestampType] = None,
    ) -> LineageToolResponse:
        """
        Fetch lineage information from Alation's catalog for a given object / root node.

        Args:
            root_node (LineageRootNode): The root node to start lineage from.
            direction (LineageDirectionType): The direction of lineage to fetch, either "upstream" or "downstream".
            limit (int, optional): The maximum number of nodes to return. Defaults to 1000.
            batch_size (int, optional): The size of each batch for chunked processing. Defaults to 1000.
            pagination (LineagePagination, optional): Pagination parameters only used with chunked processing.
            processing_mode (LineageGraphProcessingType, optional): The processing mode for lineage graph. Strongly recommended to use 'complete' for full lineage graphs.
            show_temporal_objects (bool, optional): Whether to include temporary objects in the lineage. Defaults to False.
            design_time (LineageDesignTimeType, optional): The design time option to filter lineage. Defaults to LineageDesignTimeOptions.EITHER_DESIGN_OR_RUN_TIME.
            max_depth (int, optional): The maximum depth to traverse in the lineage graph. Defaults to 10.
            excluded_schema_ids (LineageExcludedSchemaIdsType, optional): A list of excluded schema IDs to filter lineage nodes. Defaults to None.
            allowed_otypes (LineageOTypeFilterType, optional): A list of allowed object types to filter lineage nodes. Defaults to None.
            time_from (LineageTimestampType, optional): The start time for temporal lineage filtering. Defaults to None.
            time_to (LineageTimestampType, optional): The end time for temporal lineage filtering. Defaults to None.

        Returns:
            Dict[str, Dict[str, any]]]: A dictionary containing the lineage `graph` and `pagination` information.

        Raises:
            ValueError: When argument combinations are invalid, such as:
                pagination in complete processing mode,
                allowed_otypes in chunked processing mode
            AlationAPIError: On network, API, or response errors.
        """
        lineage_kwargs = make_lineage_kwargs(
            root_node=root_node,
            processing_mode=processing_mode,
            show_temporal_objects=show_temporal_objects,
            design_time=design_time,
            max_depth=max_depth,
            excluded_schema_ids=excluded_schema_ids,
            allowed_otypes=allowed_otypes,
            time_from=time_from,
            time_to=time_to,
        )
        return self.api.get_bulk_lineage(
            root_nodes=[root_node],
            direction=direction,
            limit=limit,
            batch_size=batch_size,
            pagination=pagination,
            **lineage_kwargs,
        )

    def update_catalog_asset_metadata(
        self, custom_field_values: list[CatalogAssetMetadataPayloadItem]
    ) -> dict:
        """
        Updates metadata for one or more Alation catalog assets.

        Args:
            custom_field_values (list[CatalogAssetMetadataPayloadItem]): List of payload items for updating catalog asset metadata.
                Each item must have the following structure:

                CatalogAssetMetadataPayloadItem = TypedDict('CatalogAssetMetadataPayloadItem', {
                    'otype': Literal['glossary_v3', 'glossary_term'],  # Only these otypes are supported
                    'oid': int,  # The object ID of the asset to update
                    'field_id': Literal[3, 4],  # 3 for TEXT, 4 for RICH_TEXT
                    'value': Any,  # The value to set for the field. Type is validated by field_id -> type mapping.
                })
                Example:
                    {
                        "oid": 219,
                        "otype": "glossary_term",
                        "field_id": 3,
                        "value": "New Title"
                    }

        Returns:
            dict: One of the following:
                - On success: {"job_id": <int>} (job is queued, use get_job_status to track progress)
                - On error: {
                      "title": "Invalid Payload",
                      "detail": "Please check the API documentation for more details on the spec.",
                      "errors": [ ... ],
                      "code": "400000"
                  }
        """
        return self.update_catalog_asset_metadata_tool.run(custom_field_values)

    def check_job_status(self, job_id: int) -> dict:
        """
        Check the status of a bulk metadata job in Alation by job ID.

        Args:
            job_id (int): The integer job identifier returned by a previous bulk operation.

        Returns:
            dict: The API response containing job status and details.
        """
        return self.check_job_status_tool.run(job_id)

<<<<<<< HEAD
    def check_data_quality(
        self,
        table_ids: Optional[list] = None,
        sql_query: Optional[str] = None,
        db_uri: Optional[str] = None,
        ds_id: Optional[int] = None,
        bypassed_dq_sources: Optional[list] = None,
        default_schema_name: Optional[str] = None,
        output_format: Optional[str] = None,
        dq_score_threshold: Optional[int] = None,
    ) -> Union[Dict[str, Any], str]:
        """
        Check SQL Query or tables for quality using Alation's Data Quality API.
        Returns dict (JSON) or str (YAML Markdown) depending on output_format.
        """
        if not table_ids and not sql_query:
            raise ValueError("At least one of 'table_ids' or 'sql_query' must be provided.")

        try:
            return self.check_data_quality_tool.run(
                table_ids=table_ids,
                sql_query=sql_query,
                db_uri=db_uri,
                ds_id=ds_id,
                bypassed_dq_sources=bypassed_dq_sources,
                default_schema_name=default_schema_name,
                output_format=output_format,
                dq_score_threshold=dq_score_threshold,
            )
        except AlationAPIError as e:
            return {"error": e.to_dict()}
=======
    def generate_data_product(self) -> str:
        """
        Generate complete instructions for creating Alation Data Products.

        Returns a comprehensive guide including:
        - The current Alation Data Product schema
        - A validated example following the schema
        - Detailed instructions for converting user input to valid YAML

        Returns:
            str: Complete instruction set for data product creation
        """
        return self.generate_data_product_tool.run()

>>>>>>> 003686b7

    def get_tools(self):
        tools = []
        if self.is_tool_enabled(AlationTools.AGGREGATED_CONTEXT):
            tools.append(self.context_tool)
        if self.is_tool_enabled(AlationTools.BULK_RETRIEVAL):
            tools.append(self.bulk_retrieval_tool)
        if self.is_tool_enabled(AlationTools.DATA_PRODUCT):
            tools.append(self.data_product_tool)
        if self.is_tool_enabled(AlationTools.UPDATE_METADATA):
            tools.append(self.update_catalog_asset_metadata_tool)
        if self.is_tool_enabled(AlationTools.CHECK_JOB_STATUS):
            tools.append(self.check_job_status_tool)
        if self.is_tool_enabled(AlationTools.LINEAGE):
            tools.append(self.lineage_tool)
<<<<<<< HEAD
        if self.is_tool_enabled(AlationTools.DATA_QUALITY):
            tools.append(self.check_data_quality_tool)
=======
        if self.is_tool_enabled(AlationTools.GENERATE_DATA_PRODUCT):
            tools.append(self.generate_data_product_tool)
>>>>>>> 003686b7
        return tools<|MERGE_RESOLUTION|>--- conflicted
+++ resolved
@@ -16,11 +16,8 @@
     AlationLineageTool,
     UpdateCatalogAssetMetadataTool,
     CheckJobStatusTool,
-<<<<<<< HEAD
     CheckDataQualityTool,
-=======
     GenerateDataProductTool,
->>>>>>> 003686b7
 )
 from .lineage import (
     LineageToolResponse,
@@ -277,7 +274,6 @@
         """
         return self.check_job_status_tool.run(job_id)
 
-<<<<<<< HEAD
     def check_data_quality(
         self,
         table_ids: Optional[list] = None,
@@ -309,7 +305,7 @@
             )
         except AlationAPIError as e:
             return {"error": e.to_dict()}
-=======
+          
     def generate_data_product(self) -> str:
         """
         Generate complete instructions for creating Alation Data Products.
@@ -323,8 +319,6 @@
             str: Complete instruction set for data product creation
         """
         return self.generate_data_product_tool.run()
-
->>>>>>> 003686b7
 
     def get_tools(self):
         tools = []
@@ -340,11 +334,8 @@
             tools.append(self.check_job_status_tool)
         if self.is_tool_enabled(AlationTools.LINEAGE):
             tools.append(self.lineage_tool)
-<<<<<<< HEAD
         if self.is_tool_enabled(AlationTools.DATA_QUALITY):
             tools.append(self.check_data_quality_tool)
-=======
         if self.is_tool_enabled(AlationTools.GENERATE_DATA_PRODUCT):
             tools.append(self.generate_data_product_tool)
->>>>>>> 003686b7
         return tools