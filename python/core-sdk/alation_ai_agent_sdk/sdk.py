--- conflicted
+++ resolved
@@ -106,12 +106,9 @@
         self.get_data_dictionary_instructions_tool = GetDataDictionaryInstructionsTool(
             self.api
         )
-<<<<<<< HEAD
 
         # Configure event tracker for metrics
         create_event_tracker(self.api)
-=======
->>>>>>> 481f56e9
 
     BETA_TOOLS = {AlationTools.LINEAGE}
 
