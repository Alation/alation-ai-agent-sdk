from typing import (
    Any,
    Dict,
    Optional,
)
from .api import (
    AlationAPI,
    AlationAPIError,
    AuthParams,
    CatalogAssetMetadataPayloadItem,
)
from .tools import (
    AlationContextTool,
    AlationBulkRetrievalTool,
    AlationGetDataProductTool,
    AlationLineageTool,
    UpdateCatalogAssetMetadataTool,
    CheckJobStatusTool,
)
from .lineage import (
    LineageToolResponse,
    make_lineage_kwargs,
    LineageRootNode,
    LineageDirectionType,
    LineageDesignTimeType,
    LineageGraphProcessingType,
    LineageExcludedSchemaIdsType,
    LineageOTypeFilterType,
    LineageTimestampType,
    LineagePagination,
    LineageBatchSizeType,
)

class AlationTools:
    AGGREGATED_CONTEXT = "aggregated_context"
    BULK_RETRIEVAL = "bulk_retrieval"
    CHECK_JOB_STATUS = "check_job_status"
    DATA_PRODUCT = "data_product"
    DATA_QUALITY = "data_quality"
    LINEAGE = "lineage"
    UPDATE_METADATA = "update_metadata"


class AlationAIAgentSDK:
    """
    SDK for interacting with Alation AI Agent capabilities.

    Can be initialized using one of two authentication methods:
    1. User Account Authentication:
       sdk = AlationAIAgentSDK(base_url="https://company.alationcloud.com", auth_method="user_account", auth_params=(123, "your_refresh_token"))
    2. Service Account Authentication:
       sdk = AlationAIAgentSDK(base_url="https://company.alationcloud.com", auth_method="service_account", auth_params=("your_client_id", "your_client_secret"))
    """

    def __init__(
        self,
        base_url: str,
        auth_method: str,
        auth_params: AuthParams,
<<<<<<< HEAD
        disabled_tools: Optional[set[str]] = None,
        enabled_beta_tools: Optional[set[str]] = None
=======
        dist_version: Optional[str] = None,
>>>>>>> 501e7379
    ):
        if not base_url or not isinstance(base_url, str):
            raise ValueError("base_url must be a non-empty string.")

        if not auth_method or not isinstance(auth_method, str):
            raise ValueError("auth_method must be a non-empty string.")

        self.disabled_tools = disabled_tools or set()
        self.enabled_beta_tools = enabled_beta_tools or set()

        # Delegate validation of auth_params to AlationAPI
        self.api = AlationAPI(
            base_url=base_url,
            auth_method=auth_method,
            auth_params=auth_params,
            dist_version=dist_version,
        )
        self.context_tool = AlationContextTool(self.api)
        self.bulk_retrieval_tool = AlationBulkRetrievalTool(self.api)
        self.data_product_tool = AlationGetDataProductTool(self.api)
        self.update_catalog_asset_metadata_tool = UpdateCatalogAssetMetadataTool(self.api)
        self.check_job_status_tool = CheckJobStatusTool(self.api)
        self.lineage_tool = AlationLineageTool(self.api)

    def is_tool_enabled(self, tool_name: str) -> bool:
        if tool_name in self.disabled_tools:
            return False
        if len(self.enabled_beta_tools) == 0:
            return True
        beta_tools = {AlationTools.LINEAGE}
        if tool_name not in beta_tools:
            return True
        if tool_name in self.enabled_beta_tools:
            return True
        return False

    def set_enabled_beta_tools(self, tools: set[str]):
        self.enabled_beta_tools = tools

    def set_disabled_tools(self, tools: set[str]):
        self.disabled_tools = tools

    def get_context(
        self, question: str, signature: Optional[Dict[str, Any]] = None
    ) -> Dict[str, Any]:
        """
        Fetch context from Alation's catalog for a given question and signature.

        Returns either:
        - JSON context result (dict)
        - Error object with keys: message, reason, resolution_hint, response_body
        """
        return self.context_tool.run(question, signature)

    def get_bulk_objects(self, signature: Dict[str, Any]) -> Dict[str, Any]:
        """
        Fetch bulk objects from Alation's catalog based on signature specifications.

        Args:
            signature (Dict[str, Any]): A signature defining object types, fields, and filters.

        Returns:
            Dict[str, Any]: Contains the catalog objects matching the signature criteria.

        Example signature:
            {
                "table": {
                    "fields_required": ["name", "title", "description", "url"],
                    "search_filters": {
                        "flags": ["Endorsement"]
                    },
                    "limit": 100
                }
            }
        """
        return self.bulk_retrieval_tool.run(signature)

    def get_data_products(
        self, product_id: Optional[str] = None, query: Optional[str] = None
    ) -> Dict[str, Any]:
        """
        Fetch data products from Alation's catalog for a given product_id or user query.

        Args:
            product_id (str, optional): A product id string for direct lookup.
            query (str, optional): A free-text search query (e.g., "customer churn") to find relevant data products.
            At least one must be provided.

        Returns:
            Dict[str, Any]: Contains 'instructions' (string) and 'results' (list of data product dicts).

        Raises:
            ValueError: If neither product_id nor query is provided.
            AlationAPIError: On network, API, or response errors.
        """
        return self.data_product_tool.run(product_id, query)

    def get_lineage(
        self,
        root_node: LineageRootNode,
        direction: LineageDirectionType,
        limit: Optional[int] = 1000,
        batch_size: Optional[LineageBatchSizeType] = 1000,
        pagination: Optional[LineagePagination] = None,
        processing_mode: Optional[LineageGraphProcessingType] = None,
        show_temporal_objects: Optional[bool] = False,
        design_time: Optional[LineageDesignTimeType] = None,
        max_depth: Optional[int] = 10,
        excluded_schema_ids: Optional[LineageExcludedSchemaIdsType] = None,
        allowed_otypes: Optional[LineageOTypeFilterType] = None,
        time_from: Optional[LineageTimestampType] = None,
        time_to: Optional[LineageTimestampType] = None,
    ) -> LineageToolResponse:
        """
        Fetch lineage information from Alation's catalog for a given object / root node.

        Args:
            root_node (LineageRootNode): The root node to start lineage from.
            direction (LineageDirectionType): The direction of lineage to fetch, either "upstream" or "downstream".
            limit (int, optional): The maximum number of nodes to return. Defaults to 1000.
            batch_size (int, optional): The size of each batch for chunked processing. Defaults to 1000.
            pagination (LineagePagination, optional): Pagination parameters only used with chunked processing.
            processing_mode (LineageGraphProcessingType, optional): The processing mode for lineage graph. Strongly recommended to use 'complete' for full lineage graphs.
            show_temporal_objects (bool, optional): Whether to include temporary objects in the lineage. Defaults to False.
            design_time (LineageDesignTimeType, optional): The design time option to filter lineage. Defaults to LineageDesignTimeOptions.EITHER_DESIGN_OR_RUN_TIME.
            max_depth (int, optional): The maximum depth to traverse in the lineage graph. Defaults to 10.
            excluded_schema_ids (LineageExcludedSchemaIdsType, optional): A list of allowed schema IDs to filter lineage nodes. Defaults to None.
            allowed_otypes (LineageOTypeFilterType, optional): A list of allowed object types to filter lineage nodes. Defaults to None.
            time_from (LineageTimestampType, optional): The start time for temporal lineage filtering. Defaults to None.
            time_to (LineageTimestampType, optional): The end time for temporal lineage filtering. Defaults to None.
        
        Returns:
            Dict[str, Dict[str, any]]]: A dictionary containing the lineage `graph` and `pagination` information.

        Raises:
            ValueError: When argument combinations are invalid, such as:
                pagination in complete processing mode,
                allowed_otypes in chunked processing mode
            AlationAPIError: On network, API, or response errors.
        """
        lineage_kwargs = make_lineage_kwargs(
            root_node=root_node,
            processing_mode=processing_mode,
            show_temporal_objects=show_temporal_objects,
            design_time=design_time,
            max_depth=max_depth,
            excluded_schema_ids=excluded_schema_ids,
            allowed_otypes=allowed_otypes,
            time_from=time_from,
            time_to=time_to
        )
        return self.api.get_bulk_lineage(
            root_nodes=[root_node],
            direction=direction,
            limit=limit,
            batch_size=batch_size,
            pagination=pagination,
            **lineage_kwargs,
        )

    def update_catalog_asset_metadata(
        self, custom_field_values: list[CatalogAssetMetadataPayloadItem]
    ) -> dict:
        """
        Updates metadata for one or more Alation catalog assets.

        Args:
            custom_field_values (list[CatalogAssetMetadataPayloadItem]): List of payload items for updating catalog asset metadata.
                Each item must have the following structure:

                CatalogAssetMetadataPayloadItem = TypedDict('CatalogAssetMetadataPayloadItem', {
                    'otype': Literal['glossary_v3', 'glossary_term'],  # Only these otypes are supported
                    'oid': int,  # The object ID of the asset to update
                    'field_id': Literal[3, 4],  # 3 for TEXT, 4 for RICH_TEXT
                    'value': Any,  # The value to set for the field. Type is validated by field_id -> type mapping.
                })
                Example:
                    {
                        "oid": 219,
                        "otype": "glossary_term",
                        "field_id": 3,
                        "value": "New Title"
                    }

        Returns:
            dict: One of the following:
                - On success: {"job_id": <int>} (job is queued, use get_job_status to track progress)
                - On error: {
                      "title": "Invalid Payload",
                      "detail": "Please check the API documentation for more details on the spec.",
                      "errors": [ ... ],
                      "code": "400000"
                  }
        """
        return self.update_catalog_asset_metadata_tool.run(custom_field_values)

    def check_job_status(self, job_id: int) -> dict:
        """
        Check the status of a bulk metadata job in Alation by job ID.

        Args:
            job_id (int): The integer job identifier returned by a previous bulk operation.

        Returns:
            dict: The API response containing job status and details.
        """
        return self.check_job_status_tool.run(job_id)

    def get_tools(self):
        tools = []
        if self.is_tool_enabled(AlationTools.AGGREGATED_CONTEXT):
            tools.append(self.context_tool)
        if self.is_tool_enabled(AlationTools.BULK_RETRIEVAL):
            tools.append(self.bulk_retrieval_tool)
        if self.is_tool_enabled(AlationTools.DATA_PRODUCT):
            tools.append(self.data_product_tool)
        if self.is_tool_enabled(AlationTools.UPDATE_METADATA):
            tools.append(self.update_catalog_asset_metadata_tool)
        if self.is_tool_enabled(AlationTools.CHECK_JOB_STATUS):
            tools.append(self.check_job_status_tool)
        if self.is_tool_enabled(AlationTools.LINEAGE):
            tools.append(self.get_lineage_tool)
        return tools<|MERGE_RESOLUTION|>--- conflicted
+++ resolved
@@ -57,12 +57,9 @@
         base_url: str,
         auth_method: str,
         auth_params: AuthParams,
-<<<<<<< HEAD
         disabled_tools: Optional[set[str]] = None,
-        enabled_beta_tools: Optional[set[str]] = None
-=======
+        enabled_beta_tools: Optional[set[str]] = None,
         dist_version: Optional[str] = None,
->>>>>>> 501e7379
     ):
         if not base_url or not isinstance(base_url, str):
             raise ValueError("base_url must be a non-empty string.")
