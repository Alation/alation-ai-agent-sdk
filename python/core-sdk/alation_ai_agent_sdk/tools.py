<<<<<<< HEAD
from typing import Any, Dict, Optional
=======
from typing import Dict, Any, Optional

from alation_ai_agent_sdk.api import AlationAPI, AlationAPIError, CatalogAssetMetadataPayloadItem
>>>>>>> 99815797

from alation_ai_agent_sdk.api import AlationAPI, AlationAPIError 
from alation_ai_agent_sdk.lineage import (
    LineageBatchSizeType,
    LineageDesignTimeType,
    LineageAllowedSchemaIdsType,
    LineageTimestampType,
    LineageDirectionType,
    LineageGraphProcessingType,
    LineagePagination,
    LineageRootNode,
    LineageOTypeFilterType,
    LineageToolResponse,
    make_lineage_kwargs
)

class AlationContextTool:
    def __init__(self, api: AlationAPI):
        self.api = api
        self.name = self._get_name()
        self.description = self._get_description()

    @staticmethod
    def _get_name() -> str:
        return "alation_context"

    @staticmethod
    def _get_description() -> str:
        return """
        Retrieves contextual information from Alation's data catalog using natural language questions.

        This tool translates natural language questions into catalog queries and returns structured data about:
        - Tables (including description, common joins, common filters, schema (columns))
        - Columns/Attributes (with types and sample values)
        - Documentation (Includes various object types like articles, glossaries, document folders, documents)
        - Queries (includes description and sql content)

        IMPORTANT: Always pass the exact, unmodified user question to this tool. The internal API 
        handles query processing, rewriting, and optimization automatically.

        Examples:
        - "What tables contain customer information?"
        - "Find documentation about our data warehouse" 
        - "What are the commonly joined tables with customer_profile?"
        - "Can you explain the difference between loan type and loan term?"

        The tool returns JSON-formatted metadata relevant to your question, enabling data discovery
        and exploration through conversational language.

        Parameters:
        - question (string): The exact user question, unmodified and uninterpreted
        - signature (JSON, optional): A JSON specification of which fields to include in the response
          This allows customizing the response format and content.

        Signature format:
        ```json
            {
              "{object_type}": {
                "fields_required": ["field1", "field2"], //List of fields
                "fields_optional": ["field3", "field4"], //List of fields
                "search_filters": {
                  "domain_ids": [123, 456], //List of integer values
                  "flags": ["Endorsement", "Deprecation", "Warning"],  // Only these three values are supported
                  "fields": {
                    "tag_ids": [789], //List of integer values
                    "ds": [101], //List of integer values
                    ...
                  }
                },
                "child_objects": {
                  "{child_type}": {
                    "fields": ["field1", "field2"] //List of fields
                  }
                }
              }
            }
"""

    def run(self, question: str, signature: Optional[Dict[str, Any]] = None):
        try:
            return self.api.get_context_from_catalog(question, signature)
        except AlationAPIError as e:
            return {"error": e.to_dict()}


class AlationGetDataProductTool:
    def __init__(self, api: AlationAPI):
        self.api = api
        self.name = self._get_name()
        self.description = self._get_description()

    @staticmethod
    def _get_name() -> str:
        return "get_data_products"

    @staticmethod
    def _get_description() -> str:
        return """
          Retrieve data products from Alation using direct lookup or search.

          Parameters (provide exactly ONE):

          product_id (optional): Exact product identifier for fast direct retrieval
          query (optional): Natural language search query for discovery and exploration
          IMPORTANT: You must provide either product_id OR query, never both.

          Usage Examples:

          get_data_products(product_id="finance:loan_performance_analytics")
          get_data_products(product_id="sg01")
          get_data_products(product_id="d9e2be09-9b36-4052-8c22-91d1cc7faa53")
          get_data_products(query="customer analytics dashboards")
          get_data_products(query="fraud detection models")
          Returns:
          {
          "instructions": "Context about the results and next steps",
          "results": list of data products
          }

          Response Behavior:

          Single result: Complete product specification with all metadata
          Multiple results: Summary format (name, id, description, url)
          """

    def run(self, product_id: Optional[str] = None, query: Optional[str] = None):
        try:
            return self.api.get_data_products(product_id=product_id, query=query)
        except AlationAPIError as e:
            return {"error": e.to_dict()}


class AlationBulkRetrievalTool:
    def __init__(self, api: AlationAPI):
        self.api = api
        self.name = self._get_name()
        self.description = self._get_description()

    @staticmethod
    def _get_name() -> str:
        return "bulk_retrieval"

    @staticmethod
    def _get_description() -> str:
        return """Fetches bulk sets of data catalog objects without requiring questions.
    
    Parameters:
    - signature (required): A dictionary containing object type configurations
    
    USE THIS TOOL FOR:
    - Getting bulk objects based on signature (e.g. "fetch objects based on this signature", "get objects matching these criteria")

    DON'T USE FOR:
    - Answering specific questions about data (use alation_context instead)
    - Exploratory "what" or "how" questions
    - When you need conversational context
    
    REQUIRES: Signature parameter defining object types, fields, and filters
    
    CAPABILITIES:
    - SUPPORTS MULTIPLE OBJECT TYPES: table, column, schema, query
    - Documentation objects not supported.
    
    USAGE EXAMPLES:
     - Single type: bulk_retrieval(signature = {"table": {"fields_required": ["name", "url"], "search_filters": {"flags": ["Endorsement"]}, "limit": 10}})
     - Multiple types: bulk_retrieval(signature = {"table": {"fields_required": ["name", "url"], "limit": 10}, "column": {"fields_required": ["name", "data_type"], "limit": 50}})
     - With relationships: bulk_retrieval(signature = {"table": {"fields_required": ["name", "columns"], "child_objects": {"columns": {"fields": ["name", "data_type"]}}, "limit": 10}})
    """

    def run(self, signature: Optional[Dict[str, Any]] = None):
        if not signature:
            return {
                "error": {
                    "message": "Signature parameter is required for bulk retrieval",
                    "reason": "Missing Required Parameter",
                    "resolution_hint": "Provide a signature specifying object types, fields, and optional filters. See tool description for examples.",
                    "example_signature": {
                        "table": {
                            "fields_required": ["name", "title", "description", "url"],
                            "search_filters": {"flags": ["Endorsement"]},
                            "limit": 10,
                        }
                    },
                }
            }

        try:
            return self.api.get_bulk_objects_from_catalog(signature)
        except AlationAPIError as e:
            return {"error": e.to_dict()}


<<<<<<< HEAD
class AlationLineageTool:
    def __init__(self, api: AlationAPI):
        self.api = api
        self.name = self._get_name()
        self.description = self._get_description()

    @staticmethod
    def _get_name() -> str:
        return "get_lineage"

    @staticmethod
    def _get_description() -> str:
        return """Retrieves contextual information from Alation's data catalog about the lineage of an object. 

    This tool returns a directed graph representation of assets relative to the root object, the direction of the relationship (upstream or downstream), and pagination information.

    ALWAYS include one `root_node` and a `direction`.

    IMPORTANT:
        - Use optional parameters sparingly. Most of the defaults are suitable for common use cases. Use them when directed by the user or when the user's question warrants their specific inclusion.

    Parameters:
        - `root_node`: The root node for the lineage query. Typically this is an object key consisting of the object ID and type `{"id": 123, "otype": "table"}`.
             However, certain otypes (`file`, `directory`, and `external`) require a fully qualified name for id.
             A fully qualified name for those object types is the complete path to the file or directory prefixed by the filesystem id separated by a period like "<fileSystemId>.directory/to/filename". For filesystem id 2 and `file1` it would be `{"id": "2.root_folder/nested_folder/file1", "otype": "file"}`
        - `direction`: The direction of the lineage (upstream or downstream). Upstream objects can be related via a process or transformation or may represent the original source of the data. Downstream objects may be derived from the current object in some way.
        - `limit`: The maximum number of nodes to return. `limit` and `batch_size` should reuse the same value to avoid multiple round trips and the added assembly of several subgraphs unless in chunked processing mode. Hard upper limit of 1,000.
        - `batch_size`: The number of nodes to process in each batch.
        - `pagination`: Pagination information for the query. This should originate from an initial lineage response. Never generate a `pagination` parameter without having received one. It is okay to reuse one from the previous response when in 'chunked' processing mode.
        - `processing_mode`: The processing mode for the query (complete or chunked). Only use the chunked processing mode when you wish to limit the response to smaller subgraphs.
        - `show_temporal_objects`: Whether to show temporal objects. These tend to clutter graphs more than help but can be included to show a more complete picture of the lineage.
        - `design_time`: The design time option. Use 3 for nearly all cases. It includes objects created at either run time or design time. Use 1 for objects created during design time and use 2 for objects only created during run time.
        - `max_depth`: The maximum depth for the query. Default is 10.
        - `allowed_schema_ids`: The allowed schema IDs like: [1, 2, 3]. The graph will only include items that belong to these schemas.
        - `allowed_otypes`: The allowed object types. Pass values as strings like: ["table"].
        - `time_from`: The start time (timestamp) for the query.
        - `time_to`: The end time (timestamp) for the query.

        Returns:
        - A dictionary containing the following keys: `graph`, `direction`, and `pagination`.

        USAGE EXAMPLES:
        - Find all upstream objects for a given table: `get_lineage(root_node={"id": 123, "otype": "table"}, direction="upstream")`
        - Find all downstream objects for a given table: `get_lineage(root_node={"id": 123, "otype": "table"}, direction="downstream")`
        - Find all upstream table objects for a given table: `get_lineage(root_node={"id": 123, "otype": "table"}, direction="upstream", allowed_otypes=["table"])`
        - Find all downstream column objects for a given column / attribute: `get_lineage(root_node={"id": 123, "otype": "attribute"}, direction="downstream", allowed_otypes=["attribute"])`
        - Find all upstream objects for a given table including temporal objects: `get_lineage(root_node={"id": 123, "otype": "table"}, direction="upstream", show_temporal_objects=True)`
        """

    def run(
        self,
        root_node: LineageRootNode,
        direction: LineageDirectionType,
        limit: Optional[int] = 1000,
        batch_size: Optional[LineageBatchSizeType] = 1000,
        pagination: Optional[LineagePagination] = None,
        processing_mode: Optional[LineageGraphProcessingType] = None,
        show_temporal_objects: Optional[bool] = False,
        design_time: Optional[LineageDesignTimeType] = None,
        max_depth: Optional[int] = 10,
        allowed_schema_ids: Optional[LineageAllowedSchemaIdsType] = None,
        allowed_otypes: Optional[LineageOTypeFilterType] = None,
        time_from: Optional[LineageTimestampType] = None,
        time_to: Optional[LineageTimestampType] = None,
    ) -> LineageToolResponse:

        lineage_kwargs = make_lineage_kwargs(
            root_node=root_node,
            processing_mode=processing_mode,
            show_temporal_objects=show_temporal_objects,
            design_time=design_time,
            max_depth=max_depth,
            allowed_schema_ids=allowed_schema_ids,
            allowed_otypes=allowed_otypes,
            time_from=time_from,
            time_to=time_to
        )

        try:
            return self.api.get_bulk_lineage(
                root_nodes=[root_node],
                direction=direction,
                limit=limit,
                batch_size=batch_size,
                pagination=pagination,
                **lineage_kwargs
            )
        except AlationAPIError as e:
            return {"error": e.to_dict()}
=======
class UpdateCatalogAssetMetadataTool:
    def __init__(self, api: AlationAPI):
        self.api = api
        self.name = "update_catalog_asset_metadata"
        self.description = """
            Updates metadata for Alation catalog assets by modifying existing objects.

            Supported object types:
            - 'glossary_term': Individual glossary terms (corresponds to document objects)
            - 'glossary_v3': Glossary collections (corresponds to doc-folder objects, i.e., Document Hubs)

            NOTE: If you receive object types as 'document' or 'doc-folder', you must map them as follows:
            - 'document' → 'glossary_term'
            - 'doc-folder' → 'glossary_v3'

            Available fields:
            - field_id 3: Title (plain text)
            - field_id 4: Description (supports rich text/HTML formatting)

            Use this tool to:
            - Update titles and descriptions for existing glossary content
            - Modify glossary terms or glossary collections (glossary_v3)
            - Supports both single and bulk operations

            Don't use this tool for:
            - Creating new objects
            - Reading/retrieving asset data (use context tool instead)
            - Updating other field types

            Parameters:
            - custom_field_values (list): List of objects, each containing:
                * oid (string): Asset's unique identifier  
                * otype (string): Asset type - 'glossary_term' or 'glossary_v3'
                * field_id (int): Field to update - 3 for title, 4 for description
                * value (string): New value to set

            Example usage:
                Single asset:
                [{"oid": "123", "otype": "glossary_term", "field_id": 3, "value": "New Title"}]
                
                Multiple assets:
                [{"oid": 219, "otype": "glossary_v3", "field_id": 4, "value": "Sample Description"},
                {"oid": 220, "otype": "glossary_term", "field_id": 3, "value": "Another Title"}]
            
            Returns:
            - Success: {"job_id": <int>} - Updates processed asynchronously
            - Error: {"title": "Invalid Payload", "errors": [...]}
            
            Track progress via:
            - UI: https://<company>.alationcloud.com/monitor/completed_tasks/
            - TOOL: Use get_job_status tool with the returned job_id
            """

    def run(self, custom_field_values: list[CatalogAssetMetadataPayloadItem]) -> dict:
        return self.api.update_catalog_asset_metadata(custom_field_values)


class CheckJobStatusTool:
    def __init__(self, api: AlationAPI):
        self.api = api
        self.name = "check_job_status"
        self.description = """
        Check the status of a bulk metadata job in Alation by job ID.

        Parameters:
        - job_id (required, integer): The integer job identifier returned by a previous bulk operation.

        Use this tool to:
        - Track the progress and result of a bulk metadata job (such as catalog asset metadata updates).

        Example:
            check_job_status(123)

        Response Behavior:
        Returns the job status and details as a JSON object.
        """

    def run(self, job_id: int) -> dict:
        return self.api.check_job_status(job_id)
>>>>>>> 99815797
<|MERGE_RESOLUTION|>--- conflicted
+++ resolved
@@ -1,12 +1,6 @@
-<<<<<<< HEAD
-from typing import Any, Dict, Optional
-=======
 from typing import Dict, Any, Optional
 
 from alation_ai_agent_sdk.api import AlationAPI, AlationAPIError, CatalogAssetMetadataPayloadItem
->>>>>>> 99815797
-
-from alation_ai_agent_sdk.api import AlationAPI, AlationAPIError 
 from alation_ai_agent_sdk.lineage import (
     LineageBatchSizeType,
     LineageDesignTimeType,
@@ -197,7 +191,6 @@
             return {"error": e.to_dict()}
 
 
-<<<<<<< HEAD
 class AlationLineageTool:
     def __init__(self, api: AlationAPI):
         self.api = api
@@ -287,7 +280,8 @@
             )
         except AlationAPIError as e:
             return {"error": e.to_dict()}
-=======
+
+
 class UpdateCatalogAssetMetadataTool:
     def __init__(self, api: AlationAPI):
         self.api = api
@@ -366,5 +360,4 @@
         """
 
     def run(self, job_id: int) -> dict:
-        return self.api.check_job_status(job_id)
->>>>>>> 99815797
+        return self.api.check_job_status(job_id)