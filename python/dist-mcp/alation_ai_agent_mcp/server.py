import argparse
import os
from typing import (
    Any,
    Dict,
    List,
    Optional,
)

from alation_ai_agent_sdk.lineage import LineageBatchSizeType, LineageDesignTimeType, LineageDirectionType, LineageExcludedSchemaIdsType, LineageGraphProcessingType, LineageOTypeFilterType, LineagePagination, LineageRootNode, LineageTimestampType
from mcp.server.fastmcp import FastMCP
from alation_ai_agent_sdk import (
    AlationAIAgentSDK,
    AlationTools,
    UserAccountAuthParams,
    ServiceAccountAuthParams,
    csv_str_to_tool_list,
)
from alation_ai_agent_sdk.api import CatalogAssetMetadataPayloadItem

import logging

logger = logging.getLogger("alation.mcp.server")

logging.basicConfig(
    level=logging.INFO,
    format="%(asctime)s %(levelname)s %(name)s %(message)s",
)

MCP_SERVER_VERSION = "0.5.0"


def create_server(disabled_tools_str: Optional[str], enabled_beta_tools_str: Optional[str]):
    # Load Alation credentials from environment variables
    base_url = os.getenv("ALATION_BASE_URL")
    auth_method = os.getenv("ALATION_AUTH_METHOD")

    tools_disabled = csv_str_to_tool_list(disabled_tools_str if disabled_tools_str is not None else os.getenv("ALATION_DISABLED_TOOLS"))
    beta_tools_enabled = csv_str_to_tool_list(enabled_beta_tools_str if enabled_beta_tools_str is not None else os.getenv("ALATION_ENABLED_BETA_TOOLS"))

    if not base_url or not auth_method:
        raise ValueError(
            "Missing required environment variables: ALATION_BASE_URL and ALATION_AUTH_METHOD"
        )

    if auth_method == "user_account":
        user_id = os.getenv("ALATION_USER_ID")
        refresh_token = os.getenv("ALATION_REFRESH_TOKEN")
        if not user_id or not refresh_token:
            raise ValueError(
                "Missing required environment variables: ALATION_USER_ID and ALATION_REFRESH_TOKEN for 'user_account' auth_method"
            )
        try:
            user_id = int(user_id)
        except ValueError:
            raise ValueError("ALATION_USER_ID must be an integer.")
        auth_params = UserAccountAuthParams(user_id, refresh_token)

    elif auth_method == "service_account":
        client_id = os.getenv("ALATION_CLIENT_ID")
        client_secret = os.getenv("ALATION_CLIENT_SECRET")
        if not client_id or not client_secret:
            raise ValueError(
                "Missing required environment variables: ALATION_CLIENT_ID and ALATION_CLIENT_SECRET for 'service_account' auth_method"
            )
        auth_params = ServiceAccountAuthParams(client_id, client_secret)

    else:
        raise ValueError(
            "Invalid ALATION_AUTH_METHOD. Must be 'user_account' or 'service_account'."
        )

    # Initialize FastMCP server
    mcp = FastMCP(name="Alation MCP Server", version=MCP_SERVER_VERSION)

<<<<<<< HEAD
    # Initialize Alation SDK
    alation_sdk = AlationAIAgentSDK(base_url, auth_method, auth_params, disabled_tools=set(tools_disabled), enabled_beta_tools=set(beta_tools_enabled))

    if alation_sdk.is_tool_enabled(AlationTools.AGGREGATED_CONTEXT):
        @mcp.tool(name=alation_sdk.context_tool.name, description=alation_sdk.context_tool.description)
        def alation_context(question: str, signature: Dict[str, Any] | None = None) -> str:
            result = alation_sdk.get_context(question, signature)
            return str(result)

    if alation_sdk.is_tool_enabled(AlationTools.BULK_RETRIEVAL):
        @mcp.tool(
            name=alation_sdk.bulk_retrieval_tool.name,
            description=alation_sdk.bulk_retrieval_tool.description,
        )
        def alation_bulk_retrieval(signature: Dict[str, Any]) -> str:
            result = alation_sdk.get_bulk_objects(signature)
            return str(result)

    if alation_sdk.is_tool_enabled(AlationTools.DATA_PRODUCT):
        @mcp.tool(
            name=alation_sdk.data_product_tool.name,
            description=alation_sdk.data_product_tool.description,
        )
        def get_data_products(product_id: Optional[str] = None, query: Optional[str] = None) -> str:
            result = alation_sdk.get_data_products(product_id, query)
            return str(result)

    if alation_sdk.is_tool_enabled(AlationTools.UPDATE_METADATA):
        @mcp.tool(
            name=alation_sdk.update_catalog_asset_metadata_tool.name,
            description=alation_sdk.update_catalog_asset_metadata_tool.description,
        )
        def update_catalog_asset_metadata(
            custom_field_values: list[CatalogAssetMetadataPayloadItem],
        ) -> str:
            result = alation_sdk.update_catalog_asset_metadata(custom_field_values)
            return str(result)

    if alation_sdk.is_tool_enabled(AlationTools.CHECK_JOB_STATUS):
        @mcp.tool(
            name=alation_sdk.check_job_status_tool.name,
            description=alation_sdk.check_job_status_tool.description,
        )
        def check_job_status(job_id: int) -> str:
            result = alation_sdk.check_job_status(job_id)
            return str(result)

    if alation_sdk.is_tool_enabled(AlationTools.LINEAGE):
        @mcp.tool(
            name=alation_sdk.lineage_tool.name,
            description=alation_sdk.lineage_tool.description,
        )
        def get_lineage(
            root_node: LineageRootNode,
            direction: LineageDirectionType,
            limit: Optional[int] = 1000,
            batch_size: Optional[LineageBatchSizeType] = 1000,
            pagination: Optional[LineagePagination] = None,
            processing_mode: Optional[LineageGraphProcessingType] = None,
            show_temporal_objects: Optional[bool] = False,
            design_time: Optional[LineageDesignTimeType] = None,
            max_depth: Optional[int] = 10,
            excluded_schema_ids: Optional[LineageExcludedSchemaIdsType] = None,
            allowed_otypes: Optional[LineageOTypeFilterType] = None,
            time_from: Optional[LineageTimestampType] = None,
            time_to: Optional[LineageTimestampType] = None,
        ) -> str:
            result = alation_sdk.get_lineage(
                root_node=root_node,
                direction=direction,
                limit=limit,
                batch_size=batch_size,
                pagination=pagination,
                processing_mode=processing_mode,
                show_temporal_objects=show_temporal_objects,
                design_time=design_time,
                max_depth=max_depth,
                excluded_schema_ids=excluded_schema_ids,
                allowed_otypes=allowed_otypes,
                time_from=time_from,
                time_to=time_to,
            )
            return str(result)
=======
    alation_sdk = AlationAIAgentSDK(
        base_url, auth_method, auth_params, dist_version=f"mcp-{MCP_SERVER_VERSION}"
    )

    is_cloud = getattr(alation_sdk.api, "is_cloud", None)
    if is_cloud is None:
        raise RuntimeError(
            "Failed to fetch license info. Unable to determine if the instance is cloud or on-prem."
        )
    if not is_cloud:
        raise RuntimeError("This Alation instance is on-prem. MCP tools require a cloud instance.")

    alation_version = getattr(alation_sdk.api, "alation_release_name", None)
    is_cloud = getattr(alation_sdk.api, "is_cloud", None)
    logger.info(
        f"Alation MCP Server initializing |Alation version: {alation_version} | Cloud instance: {is_cloud} | dist_version: {f'mcp-{MCP_SERVER_VERSION}'}"
    )

    @mcp.tool(name=alation_sdk.context_tool.name, description=alation_sdk.context_tool.description)
    def alation_context(question: str, signature: Dict[str, Any] | None = None) -> str:
        result = alation_sdk.get_context(question, signature)
        return str(result)

    @mcp.tool(
        name=alation_sdk.bulk_retrieval_tool.name,
        description=alation_sdk.bulk_retrieval_tool.description,
    )
    def alation_bulk_retrieval(signature: Dict[str, Any]) -> str:
        result = alation_sdk.get_bulk_objects(signature)
        return str(result)

    @mcp.tool(
        name=alation_sdk.data_product_tool.name,
        description=alation_sdk.data_product_tool.description,
    )
    def get_data_products(product_id: Optional[str] = None, query: Optional[str] = None) -> str:
        result = alation_sdk.get_data_products(product_id, query)
        return str(result)

    @mcp.tool(
        name=alation_sdk.update_catalog_asset_metadata_tool.name,
        description=alation_sdk.update_catalog_asset_metadata_tool.description,
    )
    def update_catalog_asset_metadata(
        custom_field_values: list[CatalogAssetMetadataPayloadItem],
    ) -> str:
        result = alation_sdk.update_catalog_asset_metadata(custom_field_values)
        return str(result)

    @mcp.tool(
        name=alation_sdk.check_job_status_tool.name,
        description=alation_sdk.check_job_status_tool.description,
    )
    def check_job_status(job_id: int) -> str:
        result = alation_sdk.check_job_status(job_id)
        return str(result)
>>>>>>> 501e7379

    return mcp


# Delay server instantiation
mcp = None


def run_server():
    parser = argparse.ArgumentParser(description="Alation MCP Server")
    parser.add_argument("--disabled-tools", type=str, help="Comma-separated list of tools to disable", required=False)
    parser.add_argument("--enabled-beta-tools", type=str, help="Comma-separated list of beta tools to enable", required=False)
    args = parser.parse_args()

    """Entry point for running the MCP server"""
    global mcp
    mcp = create_server(disabled_tools_str=args.disabled_tools, enabled_beta_tools_str=args.enabled_beta_tools)
    mcp.run()


if __name__ == "__main__":
    run_server()<|MERGE_RESOLUTION|>--- conflicted
+++ resolved
@@ -73,9 +73,26 @@
     # Initialize FastMCP server
     mcp = FastMCP(name="Alation MCP Server", version=MCP_SERVER_VERSION)
 
-<<<<<<< HEAD
     # Initialize Alation SDK
-    alation_sdk = AlationAIAgentSDK(base_url, auth_method, auth_params, disabled_tools=set(tools_disabled), enabled_beta_tools=set(beta_tools_enabled))
+    alation_sdk = AlationAIAgentSDK(base_url, auth_method, auth_params,
+                                    dist_version=f"mcp-{MCP_SERVER_VERSION}",
+                                    disabled_tools=set(tools_disabled),
+                                    enabled_beta_tools=set(beta_tools_enabled),
+    )
+
+    is_cloud = getattr(alation_sdk.api, "is_cloud", None)
+    if is_cloud is None:
+        raise RuntimeError(
+            "Failed to fetch license info. Unable to determine if the instance is cloud or on-prem."
+        )
+    if not is_cloud:
+        raise RuntimeError("This Alation instance is on-prem. MCP tools require a cloud instance.")
+
+    alation_version = getattr(alation_sdk.api, "alation_release_name", None)
+    is_cloud = getattr(alation_sdk.api, "is_cloud", None)
+    logger.info(
+        f"Alation MCP Server initializing |Alation version: {alation_version} | Cloud instance: {is_cloud} | dist_version: {f'mcp-{MCP_SERVER_VERSION}'}"
+    )
 
     if alation_sdk.is_tool_enabled(AlationTools.AGGREGATED_CONTEXT):
         @mcp.tool(name=alation_sdk.context_tool.name, description=alation_sdk.context_tool.description)
@@ -157,64 +174,6 @@
                 time_to=time_to,
             )
             return str(result)
-=======
-    alation_sdk = AlationAIAgentSDK(
-        base_url, auth_method, auth_params, dist_version=f"mcp-{MCP_SERVER_VERSION}"
-    )
-
-    is_cloud = getattr(alation_sdk.api, "is_cloud", None)
-    if is_cloud is None:
-        raise RuntimeError(
-            "Failed to fetch license info. Unable to determine if the instance is cloud or on-prem."
-        )
-    if not is_cloud:
-        raise RuntimeError("This Alation instance is on-prem. MCP tools require a cloud instance.")
-
-    alation_version = getattr(alation_sdk.api, "alation_release_name", None)
-    is_cloud = getattr(alation_sdk.api, "is_cloud", None)
-    logger.info(
-        f"Alation MCP Server initializing |Alation version: {alation_version} | Cloud instance: {is_cloud} | dist_version: {f'mcp-{MCP_SERVER_VERSION}'}"
-    )
-
-    @mcp.tool(name=alation_sdk.context_tool.name, description=alation_sdk.context_tool.description)
-    def alation_context(question: str, signature: Dict[str, Any] | None = None) -> str:
-        result = alation_sdk.get_context(question, signature)
-        return str(result)
-
-    @mcp.tool(
-        name=alation_sdk.bulk_retrieval_tool.name,
-        description=alation_sdk.bulk_retrieval_tool.description,
-    )
-    def alation_bulk_retrieval(signature: Dict[str, Any]) -> str:
-        result = alation_sdk.get_bulk_objects(signature)
-        return str(result)
-
-    @mcp.tool(
-        name=alation_sdk.data_product_tool.name,
-        description=alation_sdk.data_product_tool.description,
-    )
-    def get_data_products(product_id: Optional[str] = None, query: Optional[str] = None) -> str:
-        result = alation_sdk.get_data_products(product_id, query)
-        return str(result)
-
-    @mcp.tool(
-        name=alation_sdk.update_catalog_asset_metadata_tool.name,
-        description=alation_sdk.update_catalog_asset_metadata_tool.description,
-    )
-    def update_catalog_asset_metadata(
-        custom_field_values: list[CatalogAssetMetadataPayloadItem],
-    ) -> str:
-        result = alation_sdk.update_catalog_asset_metadata(custom_field_values)
-        return str(result)
-
-    @mcp.tool(
-        name=alation_sdk.check_job_status_tool.name,
-        description=alation_sdk.check_job_status_tool.description,
-    )
-    def check_job_status(job_id: int) -> str:
-        result = alation_sdk.check_job_status(job_id)
-        return str(result)
->>>>>>> 501e7379
 
     return mcp
 
