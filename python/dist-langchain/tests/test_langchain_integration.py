--- conflicted
+++ resolved
@@ -22,19 +22,18 @@
     mock_sdk.data_product_tool.name = "AlationDataProductsToolFromSDK"
     mock_sdk.data_product_tool.description = "Provides data products from Alation. Sourced from SDK's data_product_tool."
     mock_sdk.data_product_tool.run = MagicMock(return_value="Expected data products via SDK run")
-<<<<<<< HEAD
     # Add mock for check_data_quality_tool to support new toolkit
     mock_sdk.check_data_quality_tool = MagicMock()
     mock_sdk.check_data_quality_tool.name = "AlationCheckDataQualityToolFromSDK"
     mock_sdk.check_data_quality_tool.description = "Checks data quality from Alation. Sourced from SDK's check_data_quality_tool."
     mock_sdk.check_data_quality_tool.run = MagicMock(return_value="Expected data quality via SDK run")
-=======
+
     # Add mock for AlationBulkRetrievalTool
     mock_sdk.bulk_retrieval_tool = MagicMock()
     mock_sdk.bulk_retrieval_tool.name = "AlationBulkRetrievalToolFromSDK"
     mock_sdk.bulk_retrieval_tool.description = "Provides bulk retrieval from Alation. Sourced from SDK's bulk_retrieval."
     mock_sdk.bulk_retrieval_tool.run = MagicMock(return_value="Expected bulk retrieval data via SDK run")
->>>>>>> 13a5d9f7
+
     # Patch .run for StructuredTool.func compatibility
     def run_with_signature(*args, **kwargs):
         return mock_sdk.context_tool.run(*args, **kwargs)
