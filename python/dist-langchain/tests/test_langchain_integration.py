--- conflicted
+++ resolved
@@ -49,21 +49,17 @@
     mock_sdk.check_job_status_tool.run = MagicMock(
         return_value="Expected check job status via SDK run"
     )
-<<<<<<< HEAD
     # Add mock for generate data product
     mock_sdk.generate_data_product_tool = MagicMock()
     mock_sdk.generate_data_product_tool.name = "GenerateDataProductToolFromSDK"
     mock_sdk.generate_data_product_tool.description = (
         "Generates data product schemas from SDK's generate_data_product_tool."
     )
-    mock_sdk.generate_data_product_tool.run = MagicMock(
-        return_value="Expected generate data product schema via SDK run"
-=======
+
     mock_sdk.lineage_tool = MagicMock()
     mock_sdk.lineage_tool.name = "GetLineageToolFromSDK"
     mock_sdk.lineage_tool.description = (
         "Provides lineage from SDK"
->>>>>>> b38a24cc
     )
 
     # Patch .run for StructuredTool.func compatibility
